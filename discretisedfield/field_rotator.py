import numpy as np
import discretisedfield as df
from scipy.interpolate import RegularGridInterpolator
from scipy.spatial.transform import Rotation


# TODO support for scalar fields
class FieldRotator:
    r"""Rotate a field.

    Parameters
    ----------
    field : discretisedfield.Field
        Field to rotate.

    Examples
    --------
    >>> import discretisedfield as df
    >>> from math import pi

    Create a ``field`` to rotate.

    >>> region = df.Region(p1=(0, 0, 0), p2=(20, 10, 2))
    >>> mesh = df.Mesh(region=region, cell=(1, 1, 1))
    >>> field = df.Field(mesh, dim=3, value=(0, 0, 1))
    >>> field.mesh.n
    (20, 10, 2)

    Create a ``FieldRotator`` object for the ``field``.

    >>> field_rotator = df.FieldRotator(field)

    Rotate the ``field``.

    >>> field_rotator.rotate(method='from_euler', seq='x', angles=pi/2)

    Access the rotated field.

    >>> field_rotator.field
    Field(...)
    >>> field_rotator.field.mesh.n
    (20, 2, 10)

    Apply a second rotation.

    >>> field_rotator.rotate(method='from_euler', seq='z', angles=pi/2)
    >>> field_rotator.field.mesh.n
    (2, 20, 10)

    """

    def __init__(self, field):
        if field.mesh.bc != '':
            raise ValueError('Rotations are not supported for fields with'
                             'periodic boundary conditions')
        if field.dim not in [1, 3]:
            raise ValueError('Rotations are not supported for fields with'
                             f'{field.dim=}.')
        self._orig_field = field
        # set up state without rotations
        self.clear_rotation()

    @property
    def field(self):
        """Rotated field."""
        return self._rotated_field

    def rotate(self, method, n=None, **kwargs):
        """Rotate the field.

        TODO explain the rotation process and remeshing/interpolation to make
        ``n`` understandable.

        Rotates the field using the given ``method``. The definition of the
        rotation is based on ``scipy.spatial.transform.Rotation``. Additional
        parameters required for the different possible rotation methods must be
        given as keyword arguments. These are passed directly to the relevant
        ``scipy`` function. For a detailed explanation and required argements
        of the different methods please refer direcly to the ``scipy``
        documentation.

        The only method that differs from ``scipy`` is ``align_vector``. This
        method expects two keyword arguments ``initial`` and ``final``
        (array-like, 3). This method rotates the vector ``initial`` to the
        vector ``final``, the cross product is kept fixed, i.e. the rotation
        axis is the normal vector of the plane defined by the two vectors
        ``initial`` and ``final``.

        Parameters
        ----------
        method : str
            Rotation method. One of ``'from_quat'``, ``'from_matrix'``,
            ``'from_rotvec'``, ``'from_mpr'``, ``'from_euler'``, or
            ``'align_vector'``.

        n : array-like, 3, optional
            Number of cells in the new mesh.

        kwargs : dict
            Additional keyword arguments for the rotation method.

        Examples
        --------
        TODO

        """
        # create rotation object
        if method in ['from_quat', 'from_matrix', 'from_rotvec', 'from_mpr',
                      'from_euler']:
            rotation = getattr(Rotation, method)(**kwargs)
        elif method == 'align_vector':
<<<<<<< HEAD
            from_ = kwargs['from_vector']
            to = kwargs['to_vector']
            fixed = np.cross(from_, to)
            rotation = Rotation.align_vectors([to, fixed], [from_, fixed])[0]
=======
            initial = kwargs['initial']
            final = kwargs['final']
            fixed = np.cross(initial, final)
            rotation = Rotation.align_vectors([final, fixed],
                                              [initial, fixed])[0]
>>>>>>> 10773e9e
        else:
            msg = f'Method {method} is unknown.'
            raise ValueError(msg)

        self._rotation = rotation * self._rotation

        # Calculate new region
        new_region = self._calculate_new_region()

        if n is None:
            n = self._calculate_new_n(new_region)

        # Create new mesh
        new_mesh = df.Mesh(region=new_region, n=n)

        # Rotate Field vectors
        if self._orig_field.dim == 1:
            rot_field = self._orig_field.array
        elif self._orig_field.dim == 3:
            rot_field = self._rotation.apply(
                self._orig_field.array.reshape(
                    (-1, self._orig_field.dim))).reshape(
                        (*self._orig_field.mesh.n, self._orig_field.dim))

        # Calculate field at new mesh positions
        new_m = self._map_and_interpolate(new_mesh, rot_field)

        # Construct new field
        self._rotated_field = df.Field(mesh=new_mesh,
                                       dim=self._orig_field.dim,
                                       value=new_m)

    def clear_rotation(self):
        """Remove all rotations."""
        self._rotation = Rotation.from_matrix(np.eye(3))
        self._rotated_field = self._orig_field

    def _map_and_interpolate(self, new_mesh, rot_field):
        new_mesh_field = df.Field(mesh=new_mesh, dim=3, value=lambda x: x)
        new_mesh_pos = (new_mesh_field.array.reshape((-1, 3))
                        - self._orig_field.mesh.region.centre)

        new_pos_old_mesh = self._rotation.inv().apply(new_mesh_pos)

        # Get values of field at new mesh locations
        result = np.ndarray(shape=[*new_mesh_field.mesh.n,
                                   self._orig_field.dim])
        for i in range(self._orig_field.dim):
            result[..., i] = self._create_interpolation_funcs(
                rot_field[..., i])(new_pos_old_mesh).reshape(new_mesh.n)
        return result

    def _create_interpolation_funcs(self, rot_field_component):
        pmin = np.array(self._orig_field.mesh.region.pmin)
        pmax = np.array(self._orig_field.mesh.region.pmax)
        cell = np.array(self._orig_field.mesh.cell)

        coords = []
        tol = 1e-9  # to avoid numerical errors at the sample boundaries
        for i in range(3):
            coords.append(np.array([pmin[i] - cell[i] * tol,
                                    *np.linspace(pmin[i] + cell[i] / 2,
                                                 pmax[i] - cell[i] / 2,
                                                 self._orig_field.mesh.n[i]),
                                    # *rot_field.mesh.coordinates,
                                    pmax[i] + cell[i] * tol])
                          - self._orig_field.mesh.region.centre[i])

        m = np.pad(rot_field_component,
                   pad_width=[(1, 1), (1, 1), (1, 1)], mode='edge')

        return RegularGridInterpolator(coords, m, fill_value=0,
                                       bounds_error=False)

    def _calculate_new_n(self, new_region):
        cell_edges = np.eye(3) * self._orig_field.mesh.cell
        rotated_cell_edges = abs(self._rotation.apply(cell_edges))
        rotated_edge_lenths = np.sum(rotated_cell_edges, axis=0)

        new_vol = np.prod(rotated_edge_lenths)
        adjust = (self._orig_field.mesh.dV / new_vol)**(1/3)
        return np.round(np.divide(new_region.edges,
                                  rotated_edge_lenths
                                  * adjust)).astype(int).tolist()

    def _calculate_new_region(self):
        edges = np.eye(3) * self._orig_field.mesh.region.edges
        rotated_edges = abs(self._rotation.apply(edges))
        edge_centre_length = np.sum(rotated_edges, axis=0) / 2
        return df.Region(p1=(self._orig_field.mesh.region.centre
                             - edge_centre_length),
                         p2=(self._orig_field.mesh.region.centre
                             + edge_centre_length))<|MERGE_RESOLUTION|>--- conflicted
+++ resolved
@@ -109,18 +109,11 @@
                       'from_euler']:
             rotation = getattr(Rotation, method)(**kwargs)
         elif method == 'align_vector':
-<<<<<<< HEAD
-            from_ = kwargs['from_vector']
-            to = kwargs['to_vector']
-            fixed = np.cross(from_, to)
-            rotation = Rotation.align_vectors([to, fixed], [from_, fixed])[0]
-=======
             initial = kwargs['initial']
             final = kwargs['final']
             fixed = np.cross(initial, final)
             rotation = Rotation.align_vectors([final, fixed],
                                               [initial, fixed])[0]
->>>>>>> 10773e9e
         else:
             msg = f'Method {method} is unknown.'
             raise ValueError(msg)
