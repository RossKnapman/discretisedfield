--- conflicted
+++ resolved
@@ -124,17 +124,11 @@
 
     __slots__ = [
         "_array",
-<<<<<<< HEAD
         "_dim_mapping",
         "_mesh",
         "_nvdim",
         "_unit",
-=======
-        "_mesh",
-        "_nvdim",
-        "_unit",
         "_valid",
->>>>>>> 05ec43a4
         "_vdims",
         "dtype",
     ]
@@ -148,11 +142,8 @@
         vdims=None,
         dtype=None,
         unit=None,
-<<<<<<< HEAD
+        valid=True,
         dim_mapping=None,
-=======
-        valid=True,
->>>>>>> 05ec43a4
         **kwargs,
     ):
         if not isinstance(mesh, df.Mesh):
@@ -515,7 +506,29 @@
             self.array *= _as_array(val, self.mesh, nvdim=1, dtype=None)
 
     @property
-<<<<<<< HEAD
+    def valid(self):
+        """Valid field values.
+
+        This property is used to mask invalid field values.
+        This can be achieved by passing ``numpy.ndarray`` of
+        the same shape as the field array with boolean values,
+        the string ``"norm"`` (which masks zero values), or
+        None (which sets all values to True).
+
+        """
+        return self._valid
+
+    @valid.setter
+    def valid(self, valid):
+        if valid is not None:
+            if valid == "norm":
+                valid = ~np.isclose(self.norm.array, 0)
+        else:
+            valid = True
+
+        self._valid = _as_array(valid, self.mesh, nvdim=1, dtype=bool)
+
+    @property
     def dim_mapping(self):
         """Map vdims to dims."""
         return self._dim_mapping
@@ -543,29 +556,6 @@
     def _r_dim_mapping(self):
         """Reversed dim mapping for use in plotting."""
         return {val: key for key, val in self.dim_mapping.items()}
-=======
-    def valid(self):
-        """Valid field values.
-
-        This property is used to mask invalid field values.
-        This can be achieved by passing ``numpy.ndarray`` of
-        the same shape as the field array with boolean values,
-        the string ``"norm"`` (which masks zero values), or
-        None (which sets all values to True).
-
-        """
-        return self._valid
-
-    @valid.setter
-    def valid(self, valid):
-        if valid is not None:
-            if valid == "norm":
-                valid = ~np.isclose(self.norm.array, 0)
-        else:
-            valid = True
-
-        self._valid = _as_array(valid, self.mesh, nvdim=1, dtype=bool)
->>>>>>> 05ec43a4
 
     def __abs__(self):
         """Absolute value of the field.
