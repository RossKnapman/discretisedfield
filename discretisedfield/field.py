--- conflicted
+++ resolved
@@ -41,12 +41,7 @@
     nvdim : int
 
         Number of Value DIMensions of the field. For instance, if `nvdim=3` the field is
-<<<<<<< HEAD
-        a three-dimensional vector field and for `nvdim=1` the field is a scalar
-        field.
-=======
         a three-dimensional vector field and for `nvdim=1` the field is a scalar field.
->>>>>>> 92121be5
 
     value : array_like, callable, dict, optional
 
