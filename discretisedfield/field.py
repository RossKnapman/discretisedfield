import collections
import functools
import numbers
import pathlib
import warnings

import findiff as fd
import numpy as np
import xarray as xr
from vtkmodules.util import numpy_support as vns
from vtkmodules.vtkCommonDataModel import vtkRectilinearGrid

import discretisedfield as df
import discretisedfield.plotting as dfp
import discretisedfield.util as dfu
from discretisedfield.plotting.util import hv_key_dim

from . import html, io

# TODO: tutorials, line operations


class Field:
    """Finite-difference field.

    This class specifies a finite-difference field and defines operations for
    its analysis and visualisation. The field is defined on a finite-difference
    mesh (`discretisedfield.Mesh`) passed using ``mesh``. Another value that
    must be passed is the dimension of the field's value using ``nvdim``. For
    instance, for a scalar field, ``nvdim=1`` and for a three-dimensional vector
    field ``nvdim=3`` must be passed. The value of the field can be set by
    passing ``value``. For details on how the value can be defined, refer to
    ``discretisedfield.Field.value``. Similarly, if the field has ``nvdim>1``,
    the field can be normalised by passing ``norm``. For details on setting the
    norm, please refer to ``discretisedfield.Field.norm``.

    Parameters
    ----------
    mesh : discretisedfield.Mesh

        Finite-difference rectangular mesh.

    nvdim : int

        Dimension of the field's value. For instance, if `dim=3` the field is a
        three-dimensional vector field and for `dim=1` the field is a scalar
        field.

    value : array_like, callable, dict, optional

        Please refer to ``discretisedfield.Field.value`` property. Defaults to
        0, meaning that if the value is not provided in the initialisation,
        "zero-field" will be defined.

    norm : numbers.Real, callable, optional

        Please refer to ``discretisedfield.Field.norm`` property. Defaults to
        ``None`` (``norm=None`` defines no norm).

    dtype : str, type, np.dtype, optional

        Data type of the underlying numpy array. If not specified the best data
        type is automatically determined if ``value`` is  array_like, for
        callable and dict ``value`` the numpy default (currently
        ``float64``) is used. Defaults to ``None``.

    units : str, optional

        Physical unit of the field.

    Examples
    --------
    1. Defining a uniform three-dimensional vector field on a nano-sized thin
    film.

    >>> import discretisedfield as df
    ...
    >>> p1 = (-50e-9, -25e-9, 0)
    >>> p2 = (50e-9, 25e-9, 5e-9)
    >>> cell = (1e-9, 1e-9, 0.1e-9)
    >>> mesh = df.Mesh(region=df.Region(p1=p1, p2=p2), cell=cell)
    >>> nvdim = 3
    >>> value = (0, 0, 1)
    ...
    >>> field = df.Field(mesh=mesh, nvdim=nvdim, value=value)
    >>> field
    Field(...)
    >>> field.mean()
    array([0., 0., 1.])

    2. Defining a scalar field.

    >>> p1 = (-10, -10, -10)
    >>> p2 = (10, 10, 10)
    >>> n = (1, 1, 1)
    >>> mesh = df.Mesh(p1=p1, p2=p2, n=n)
    >>> nvdim = 1
    >>> value = 3.14
    ...
    >>> field = df.Field(mesh=mesh, nvdim=nvdim, value=value)
    >>> field
    Field(...)
    >>> field.mean()
    array([3.14])

    3. Defining a uniform three-dimensional normalised vector field.

    >>> import discretisedfield as df
    ...
    >>> p1 = (-50e9, -25e9, 0)
    >>> p2 = (50e9, 25e9, 5e9)
    >>> cell = (1e9, 1e9, 0.1e9)
    >>> mesh = df.Mesh(region=df.Region(p1=p1, p2=p2), cell=cell)
    >>> nvdim = 3
    >>> value = (0, 0, 8)
    >>> norm = 1
    ...
    >>> field = df.Field(mesh=mesh, nvdim=nvdim, value=value, norm=norm)
    >>> field
    Field(...)
    >>> field.mean()
    array([0., 0., 1.])

    .. seealso:: :py:func:`~discretisedfield.Mesh`

    """

    def __init__(
        self,
        mesh,
        nvdim=None,
        value=0.0,
        norm=None,
        vdims=None,
        dtype=None,
        units=None,
        **kwargs,
    ):
        if not isinstance(mesh, df.Mesh):
            raise TypeError("'mesh' must be of class discretisedfield.Mesh.")
        self._mesh = mesh

        if nvdim is None and "dim" in kwargs:
            nvdim = kwargs.pop("dim")
            warnings.warn(
                "Use of 'dim' is deprecated; use 'nvdim' instead.", DeprecationWarning
            )

        if not isinstance(nvdim, numbers.Integral):
            raise TypeError("'dim' must be of type int.")
        elif nvdim < 1:
            raise ValueError("'dim' must be greater than zero.")
        self._nvdim = nvdim

        self.dtype = dtype

        self.units = units

        self.value = value
        self.norm = norm

        self._vdims = None  # required in here for correct initialisation
        self.vdims = vdims

    @property
    def mesh(self):
        """The mesh on which the field is defined.

        Returns
        -------
        discretisedfield.Mesh

            The finite-difference rectangular mesh on which the field is defined.
        """
        return self._mesh

    @property
    def nvdim(self):
        """Number of value dimensions.

        Returns
        -------
        int

            Scalar fields have dimension 1, vector fields can have any dimension greater
            than 1.

        """
        return self._nvdim

    @property
    def units(self):
        """Unit of the field.

        Returns
        -------
        str

            The unit of the field.
        """
        return self._unit

    @units.setter
    def units(self, unit):
        if unit is not None and not isinstance(unit, str):
            raise TypeError("'units' must be of type str.")
        self._unit = unit

    @property
    def value(self):
        """Field value representation.

        This property returns a representation of the field value if it exists.
        Otherwise, ``discretisedfield.Field.array`` containing all field values
        is returned.

        The value of the field can be set using a scalar value for ``nvdim=1``
        fields (e.g. ``value=3``) or ``array_like`` value for ``nvdim>1`` fields
        (e.g. ``value=(1, 2, 3)``). Alternatively, the value can be defined
        using a callable object, which takes a point tuple as an input argument
        and returns a value of appropriate dimension. Internally, callable
        object is called for every point in the mesh on which the field is
        defined. For instance, callable object can be a Python function or
        another ``discretisedfield.Field``. Finally, ``numpy.ndarray`` with
        shape ``(*self.mesh.n, nvdim)`` can be passed.

        Parameters
        ----------
        value : numbers.Real, array_like, callable, dict

            For scalar fields (``nvdim=1``) ``numbers.Real`` values are allowed.
            In the case of vector fields, ``array_like`` (list, tuple,
            numpy.ndarray) value with length equal to `nvdim` should be used.
            Finally, the value can also be a callable (e.g. Python function or
            another field), which for every coordinate in the mesh returns a
            valid value. If ``value=0``, all values in the field will be set to
            zero independent of the field dimension.

            If subregions are defined value can be initialised with a dict.
            Allowed keys are names of all subregions and ``default``. Items
            must be either ``numbers.Real`` for ``nvdim=1`` or ``array_like``
            for ``nvdim=3``. If subregion names are missing, the value of
            ``default`` is used if given. If parts of the region are not
            contained within one subregion ``default`` is used if specified,
            else these values are set to 0.

        Returns
        -------
        array_like, callable, numbers.Real, numpy.ndarray

            The value used (representation) for setting the field is returned.
            However, if the actual value of the field does not correspond to
            the initially used value anymore, a ``numpy.ndarray`` is returned
            containing all field values.

        Raises
        ------
        ValueError

            If unsupported type is passed.

        Examples
        --------
        1. Different ways of setting and getting the field value.

        >>> import discretisedfield as df
        ...
        >>> p1 = (0, 0, 0)
        >>> p2 = (2, 2, 1)
        >>> cell = (1, 1, 1)
        >>> mesh = df.Mesh(p1=p1, p2=p2, cell=cell)
        >>> value = (0, 0, 1)
        ...
        >>> # if value is not specified, zero-field is defined
        >>> field = df.Field(mesh=mesh, nvdim=3)
        >>> field.value
        0.0
        >>> field.value = (0, 0, 1)
        >>> field.value
        (0, 0, 1)
        >>> # Setting the field value using a Python function (callable).
        >>> def value_function(point):
        ...     x, y, z = point
        ...     if x <= 1:
        ...         return (0, 0, 1)
        ...     else:
        ...         return (0, 0, -1)
        >>> field.value = value_function
        >>> field.value
        <function value_function at ...>
        >>> # We now change the value of a single cell so that the
        >>> # representation used for initialising field is not valid
        >>> # anymore.
        >>> field.array[0, 0, 0, :] = (0, 0, 0)
        >>> field.value
        array(...)
        >>> field.value.shape
        (2, 2, 1, 3)

        2. Field with subregions in mesh
        >>> import discretisedfield as df
        ...
        >>> p1 = (0,0,0)
        >>> p2 = (2,2,2)
        >>> cell = (1,1,1)
        >>> sub1 = df.Region(p1=(0,0,0), p2=(2,2,1))
        >>> sub2 = df.Region(p1=(0,0,1), p2=(2,2,2))
        >>> mesh = df.Mesh(p1=p1, p2=p2, cell=cell,\
                           subregions={'s1': sub1, 's2': sub2})
        >>> field = df.Field(mesh, nvdim=1, value={'s1': 1, 's2': 1})
        >>> (field.array == 1).all()
        True
        >>> field = df.Field(mesh, nvdim=1, value={'s1': 1})
        Traceback (most recent call last):
        ...
        KeyError: ...
        >>> field = df.Field(mesh, nvdim=1, value={'s1': 2, 'default': 1})
        >>> (field.array == 1).all()
        False
        >>> (field.array == 0).any()
        False
        >>> mesh = df.Mesh(p1=p1, p2=p2, cell=cell, subregions={'s': sub1})
        >>> field = df.Field(mesh, nvdim=1, value={'s': 1})
        Traceback (most recent call last):
        ...
        KeyError: ...
        >>> field = df.Field(mesh, nvdim=1, value={'default': 1})
        >>> (field.array == 1).all()
        True

        .. seealso:: :py:func:`~discretisedfield.Field.array`

        """
        value_array = _as_array(self._value, self.mesh, self.nvdim, dtype=self.dtype)
        if np.array_equal(self.array, value_array):
            return self._value
        else:
            return self.array

    @value.setter
    def value(self, val):
        self._value = val
        self.array = _as_array(val, self.mesh, self.nvdim, dtype=self.dtype)

    @property
    def vdims(self):
        """Vector components of the field."""
        return self._vdims

    @vdims.setter
    def vdims(self, vdims):
        if vdims is not None:
            if len(vdims) != self.nvdim:
                raise ValueError(f"Number of vdims does not match {self.nvdim=}.")
            if len(vdims) != len(set(vdims)):
                raise ValueError("'vdims' must be unique.")
            for c in vdims:
                if hasattr(self, c):
                    # redefining component labels is okay.
                    if self._vdims is None or c not in self._vdims:
                        raise ValueError(
                            f"Component name {c} is already "
                            "used by a different method/property."
                        )
            self._vdims = list(vdims)
        else:
            if 2 <= self.nvdim <= 3:
                vdims = ["x", "y", "z"][: self.nvdim]
            elif self.nvdim > 3:
                warnings.warn(
                    "Component labels must be specified for "
                    f"{self.nvdim=} fields to get access to individual"
                    " vector components."
                )
            self._vdims = vdims

    @property
    def array(self):
        """Field value as ``numpy.ndarray``.

        The shape of the array is ``(*mesh.n, nvdim)``.

        Parameters
        ----------
        array : numpy.ndarray

            Array with shape ``(*mesh.n, nvdim)``.

        Returns
        -------
        numpy.ndarray

            Field values array.

        Raises
        ------
        ValueError

            If unsupported type or shape is passed.

        Examples
        --------
        1. Accessing and setting the field array.

        >>> import discretisedfield as df
        >>> import numpy as np
        ...
        >>> p1 = (0, 0, 0)
        >>> p2 = (1, 1, 1)
        >>> cell = (0.5, 1, 1)
        >>> mesh = df.Mesh(p1=p1, p2=p2, cell=cell)
        >>> value = (0, 0, 1)
        ...
        >>> field = df.Field(mesh=mesh, nvdim=3, value=value)
        >>> field.array
        array(...)
        >>> field.mean()
        array([0., 0., 1.])
        >>> field.array.shape
        (2, 1, 1, 3)
        >>> field.array = np.ones_like(field.array)
        >>> field.array
        array(...)
        >>> field.mean()
        array([1., 1., 1.])

        .. seealso:: :py:func:`~discretisedfield.Field.value`

        """
        return self._array

    @array.setter
    def array(self, val):
        self._array = _as_array(val, self.mesh, self.nvdim, dtype=self.dtype)

    @property
    def norm(self):
        """Norm of the field.

        Computes the norm of the field and returns ``discretisedfield.Field``
        with ``nvdim=1``. Norm of a scalar field is interpreted as an absolute
        value of the field.

        The field norm can be set by passing ``numbers.Real``,
        ``numpy.ndarray``, or callable. If the field contains zero values, norm
        cannot be set and ``ValueError`` is raised.

        Parameters
        ----------
        numbers.Real, numpy.ndarray, callable

            Norm value.

        Returns
        -------
        discretisedfield.Field

            Norm of the field.

        Raises
        ------
        ValueError

            If the norm is set with wrong type, shape, or value. In addition,
            if the field contains zero values.

        Examples
        --------
        1. Manipulating the field norm.

        >>> import discretisedfield as df
        ...
        >>> p1 = (0, 0, 0)
        >>> p2 = (1, 1, 1)
        >>> cell = (1, 1, 1)
        >>> mesh = df.Mesh(region=df.Region(p1=p1, p2=p2), cell=cell)
        ...
        >>> field = df.Field(mesh=mesh, nvdim=3, value=(0, 0, 1))
        >>> field.norm
        Field(...)
        >>> field.norm.mean()
        array([1.])
        >>> field.norm = 2
        >>> field.mean()
        array([0., 0., 2.])
        >>> field.value = (1, 0, 0)
        >>> field.norm.mean()
        array([1.])

        Set the norm for a zero field.
        >>> field.value = 0
        >>> field.mean()
        array([0., 0., 0.])
        >>> field.norm = 1
        >>> field.mean()
        array([0., 0., 0.])

        .. seealso:: :py:func:`~discretisedfield.Field.__abs__`

        """
        res = np.linalg.norm(self.array, axis=-1, keepdims=True)

        return self.__class__(self.mesh, nvdim=1, value=res, units=self.units)

    @norm.setter
    def norm(self, val):
        if val is not None:
            self.array = np.divide(
                self.array,
                self.norm.array,
                out=np.zeros_like(self.array),
                where=self.norm.array != 0.0,
            )
            self.array *= _as_array(val, self.mesh, nvdim=1, dtype=None)

    def __abs__(self):
        """Absolute value of the field.

        This is a convenience operator and it returns
        absolute value of the field.

        Returns
        -------
        discretisedfield.Field

            Absolute value of the field.

        Examples
        --------
        1. Computing the absolute value of a scalar field.

        >>> import discretisedfield as df
        ...
        >>> p1 = (0, 0, 0)
        >>> p2 = (5, 10, 13)
        >>> cell = (1, 1, 1)
        >>> mesh = df.Mesh(region=df.Region(p1=p1, p2=p2), cell=cell)
        ...
        >>> field = df.Field(mesh=mesh, nvdim=1, value=-5)
        >>> abs(field).mean()
        array([5.])

        .. seealso:: :py:func:`~discretisedfield.Field.norm`

        """
        return self.__class__(
            self.mesh, nvdim=self.nvdim, value=np.abs(self.array), units=self.units
        )

    @property
    def zero(self):
        """Zero field.

        This method returns a zero field defined on the same mesh and with the
        same value dimension.

        Returns
        -------
        discretisedfield.Field

            Zero field.

        Examples
        --------
        1. Getting the zero-field.

        >>> import discretisedfield as df
        ...
        >>> p1 = (0, 0, 0)
        >>> p2 = (5, 10, 13)
        >>> cell = (1, 1, 1)
        >>> mesh = df.Mesh(region=df.Region(p1=p1, p2=p2), cell=cell)
        ...
        >>> field = df.Field(mesh=mesh, nvdim=3, value=(3, -1, 1))
        >>> zero_field = field.zero
        >>> zero_field.mean()
        array([0., 0., 0.])

        """
        return self.__class__(
            self.mesh,
            nvdim=self.nvdim,
            value=0,
            vdims=self.vdims,
            units=self.units,
        )

    @property
    def orientation(self):
        """Orientation field.

        This method computes the orientation (direction) of a vector field and
        returns ``discretisedfield.Field`` with the same dimension. More
        precisely, at every mesh discretisation cell, the vector is divided by
        its norm, so that a unit vector is obtained. However, if the vector at
        a discretisation cell is a zero-vector, it remains unchanged. In the
        case of a scalar (``nvdim=1``) field, ``ValueError`` is raised.

        Returns
        -------
        discretisedfield.Field

            Orientation field.

        Raises
        ------
        ValueError

            If the field is has ``nvdim=1``.

        Examples
        --------
        1. Computing the orientation field.

        >>> import discretisedfield as df
        ...
        >>> p1 = (0, 0, 0)
        >>> p2 = (10, 10, 10)
        >>> cell = (1, 1, 1)
        >>> mesh = df.Mesh(p1=p1, p2=p2, cell=cell)
        ...
        >>> field = df.Field(mesh=mesh, nvdim=3, value=(6, 0, 8))
        >>> field.orientation
        Field(...)
        >>> field.orientation.norm.mean()
        array([1.])

        """
        if self.nvdim == 1:
            msg = f"Cannot compute orientation field for a nvdim={self.nvdim} field."
            raise ValueError(msg)

        orientation_array = np.divide(
            self.array,
            self.norm.array,
            where=np.invert(np.isclose(self.norm.array, 0)),
            out=np.zeros_like(self.array),
        )
        return self.__class__(
            self.mesh,
            nvdim=self.nvdim,
            value=orientation_array,
            vdims=self.vdims,
        )

    def mean(self, axis=None):
        """Field mean.

        It computes the arithmetic mean along the specified axis of the field
        over the entire volume of the mesh. It returns a numpy array
        containing the mean values.


        Parameters
        ----------
        axis

            None or int or tuple of ints, optional. Axis or axes along which
            the means are computed. The default is to
            compute the mean of the entire volume and return an array of the
            averaged vector components.


        Returns
        -------
        tuple

            Field average tuple, whose length equals to the field's dimension.

        Examples
        --------
        1. Computing the vector field average.

        >>> import discretisedfield as df
        ...
        >>> p1 = (0, 0, 0)
        >>> p2 = (5, 5, 5)
        >>> cell = (1, 1, 1)
        >>> mesh = df.Mesh(p1=p1, p2=p2, cell=cell)
        ...
        >>> field = df.Field(mesh=mesh, nvdim=3, value=(0, 0, 1))
        >>> field.mean()
        array([0., 0., 1.])

        2. Computing the scalar field average.

        >>> field = df.Field(mesh=mesh, nvdim=1, value=55)
        >>> field.mean()
        array([55.])

        """
        if axis is not None:
            raise NotImplementedError()

        return np.stack(
            [self.array[..., i].mean(axis=axis) for i in range(self.nvdim)], axis=-1
        )

    @property
    def average(self):
        warnings.warn(
            "The average property is deprecated. Please use the mean function.",
            DeprecationWarning,
            stacklevel=2,
        )
        return self.mean()

    def __repr__(self):
        """Representation string.

        Internally `self._repr_html_()` is called and all html tags are removed
        from this string.

        Returns
        -------
        str

            Representation string.

        Example
        -------
        1. Getting representation string.

        >>> import discretisedfield as df
        ...
        >>> p1 = (0, 0, 0)
        >>> p2 = (2, 2, 1)
        >>> cell = (1, 1, 1)
        >>> mesh = df.Mesh(p1=p1, p2=p2, cell=cell)
        ...
        >>> field = df.Field(mesh, nvdim=1, value=1)
        >>> field
        Field(...)

        """
        return html.strip_tags(self._repr_html_())

    def _repr_html_(self):
        """Show HTML-based representation in Jupyter notebook."""
        return html.get_template("field").render(field=self)

    def __call__(self, point):
        r"""Sample the field value at ``point``.

        It returns the value of the field in the discretisation cell to which
        ``point`` belongs to. It returns a tuple, whose length is the same as
        the dimension (``nvdim``) of the field.

        Parameters
        ----------
        point : (3,) array_like

            The mesh point coordinate :math:`\\mathbf{p} = (p_{x}, p_{y},
            p_{z})`.

        Returns
        -------
        tuple

            A tuple, whose length is the same as the dimension of the field.

        Example
        -------
        1. Sampling the field value.

        >>> import discretisedfield as df
        ...
        >>> p1 = (0, 0, 0)
        >>> p2 = (20, 20, 20)
        >>> n = (20, 20, 20)
        >>> mesh = df.Mesh(region=df.Region(p1=p1, p2=p2), n=n)
        ...
        >>> field = df.Field(mesh, nvdim=3, value=(1, 3, 4))
        >>> point = (10, 2, 3)
        >>> field(point)
        (1.0, 3.0, 4.0)

        """
        return dfu.array2tuple(self.array[self.mesh.point2index(point)])

    def __getattr__(self, attr):
        """Extract the component of the vector field.

        This method provides access to individual field components for fields
        with dimension > 1. Component labels are defined in the ``vdims``
        attribute. For dimension 2 and 3 default values ``'x'``, ``'y'``, and
        ``'z'`` are used if no custom component labels are provided. For fields
        with ``nvdim>3`` vdims must be specified manually to get
        access to individual vector components.

        Parameters
        ----------
        attr : str

            Vector field component defined in ``vdims``.

        Returns
        -------
        discretisedfield.Field

            Scalar field with vector field component values.

        Examples
        --------
        1. Accessing the default vector field vdims.

        >>> import discretisedfield as df
        ...
        >>> p1 = (0, 0, 0)
        >>> p2 = (2, 2, 2)
        >>> cell = (1, 1, 1)
        >>> mesh = df.Mesh(p1=p1, p2=p2, cell=cell)
        ...
        >>> field = df.Field(mesh=mesh, nvdim=3, value=(0, 0, 1))
        >>> field.x
        Field(...)
        >>> field.x.mean()
        array([0.])
        >>> field.y
        Field(...)
        >>> field.y.mean()
        array([0.])
        >>> field.z
        Field(...)
        >>> field.z.mean()
        array([1.])
        >>> field.z.nvdim
        1

        2. Accessing custom vector field vdims.

        >>> import discretisedfield as df
        ...
        >>> p1 = (0, 0, 0)
        >>> p2 = (2, 2, 2)
        >>> cell = (1, 1, 1)
        >>> mesh = df.Mesh(p1=p1, p2=p2, cell=cell)
        ...
        >>> field = df.Field(mesh=mesh, nvdim=3, value=(0, 0, 1),
        ...                  vdims=['mx', 'my', 'mz'])
        >>> field.mx
        Field(...)
        >>> field.mx.mean()
        array([0.])
        >>> field.my
        Field(...)
        >>> field.my.mean()
        array([0.])
        >>> field.mz
        Field(...)
        >>> field.mz.mean()
        array([1.])
        >>> field.mz.nvdim
        1

        """
        if self.vdims is not None and attr in self.vdims:
            attr_array = self.array[..., self.vdims.index(attr), np.newaxis]
            return self.__class__(
                mesh=self.mesh, nvdim=1, value=attr_array, units=self.units
            )
        else:
            msg = f"Object has no attribute {attr}."
            raise AttributeError(msg)

    def __dir__(self):
        """Extension of the ``dir(self)`` list.

        Adds component labels to the ``dir(self)`` list. Similarly, adds or
        removes methods (``grad``, ``div``,...) depending on the dimension of
        the field.

        Returns
        -------
        list

            Avalilable attributes.

        """
        dirlist = dir(self.__class__)

        if self.vdims is not None:
            dirlist += self.vdims
        if self.nvdim == 1:
            need_removing = ["div", "curl", "orientation"]
        if self.nvdim == 2:
            need_removing = ["grad", "curl", "k3d"]
        if self.nvdim == 3:
            need_removing = ["grad"]

        for attr in need_removing:
            dirlist.remove(attr)

        return dirlist

    def __iter__(self):
        r"""Generator yielding coordinates and values of all mesh
        discretisation cells.

        Yields
        ------
        tuple (2,)

            The first value is the mesh cell coordinates :math:`\\mathbf{p} =
            (p_{x}, p_{y}, p_{z})`, whereas the second one is the field value.

        Examples
        --------
        1. Iterating through the field coordinates and values

        >>> import discretisedfield as df
        ...
        >>> p1 = (0, 0, 0)
        >>> p2 = (2, 2, 1)
        >>> cell = (1, 1, 1)
        >>> mesh = df.Mesh(p1=p1, p2=p2, cell=cell)
        ...
        >>> field = df.Field(mesh, nvdim=3, value=(0, 0, 1))
        >>> for coord, value in field:
        ...     print (coord, value)
        (0.5, 0.5, 0.5) (0.0, 0.0, 1.0)
        (1.5, 0.5, 0.5) (0.0, 0.0, 1.0)
        (0.5, 1.5, 0.5) (0.0, 0.0, 1.0)
        (1.5, 1.5, 0.5) (0.0, 0.0, 1.0)

        .. seealso:: :py:func:`~discretisedfield.Mesh.indices`

        """
        for point in self.mesh:
            yield point, self(point)

    def __eq__(self, other):
        """Relational operator ``==``.

        Two fields are considered to be equal if:

          1. They are defined on the same mesh.

          2. They have the same dimension (``nvdim``).

          3. They both contain the same values in ``array``.

        Parameters
        ----------
        other : discretisedfield.Field

            Second operand.

        Returns
        -------
        bool

            ``True`` if two fields are equal, ``False`` otherwise.

        Examples
        --------
        1. Check if two fields are (not) equal.

        >>> import discretisedfield as df
        ...
        >>> mesh = df.Mesh(p1=(0, 0, 0), p2=(5, 5, 5), cell=(1, 1, 1))
        ...
        >>> f1 = df.Field(mesh, nvdim=1, value=3)
        >>> f2 = df.Field(mesh, nvdim=1, value=4-1)
        >>> f3 = df.Field(mesh, nvdim=3, value=(1, 4, 3))
        >>> f1 == f2
        True
        >>> f1 != f2
        False
        >>> f1 == f3
        False
        >>> f1 != f3
        True
        >>> f2 == f3
        False
        >>> f1 == 'a'
        False

        """
        if not isinstance(other, self.__class__):
            return False
        elif (
            self.mesh == other.mesh
            and self.nvdim == other.nvdim
            and np.array_equal(self.array, other.array)
        ):
            return True
        else:
            return False

    # TODO The mesh comparison has no tolerance.
    def allclose(self, other, rtol=1e-5, atol=1e-8):
        """Allclose method.

        This method determines whether two fields are:

          1. Defined on the same mesh.

          2. Have the same dimension (``nvdim``).

          3. All values in are within relative (``rtol``) and absolute
          (``atol``) tolerances.

        Parameters
        ----------
        other : discretisedfield.Field

            Field to be compared to.

        rtol : numbers.Real

            Relative tolerance. Defaults to 1e-5.

        atol : numbers.Real

            Absolute tolerance. Defaults to 1e-8.

        Returns
        -------
        bool

            ``True`` if two fields are within tolerance, ``False`` otherwise.

        Raises
        ------
        TypeError

            If a non field object is passed.

        Examples
        --------
        1. Check if two fields are within a tolerance.

        >>> import discretisedfield as df
        ...
        >>> mesh = df.Mesh(p1=(0, 0, 0), p2=(5, 5, 5), cell=(1, 1, 1))
        ...
        >>> f1 = df.Field(mesh, nvdim=1, value=3)
        >>> f2 = df.Field(mesh, nvdim=1, value=3+1e-9)
        >>> f3 = df.Field(mesh, nvdim=1, value=3.1)
        >>> f1.allclose(f2)
        True
        >>> f1.allclose(f3)
        False
        >>> f1.allclose(f3, atol=1e-2)
        False

        """
        if not isinstance(other, self.__class__):
            msg = (
                "Cannot apply allclose method between "
                f"{type(self)=} and {type(other)=} objects."
            )
            raise TypeError(msg)

        if self.mesh == other.mesh and self.nvdim == other.nvdim:
            return np.allclose(self.array, other.array, rtol=rtol, atol=atol)
        else:
            return False

    def is_same_vectorspace(self, other):  # TODO: check vdims
        if not isinstance(other, self.__class__):
            raise TypeError(f"Object of type {type(other)} not supported.")
        return self.nvdim == other.nvdim

    def _check_same_mesh_and_field_dim(self, other, ignore_scalar=False):
        if not isinstance(other, self.__class__):
            raise TypeError(f"Object of type {type(other)} not supported.")

        if self.mesh != other.mesh:
            raise ValueError(
                "To perform this operation both fields must have the same mesh."
            )

        if ignore_scalar and (self.nvdim == 1 or other.nvdim == 1):
            return

        if not self.is_same_vectorspace(other):
            raise ValueError(
                "To perform this operation both fields must have the same"
                " number of vector components."
            )

    def _apply_operator(self, other, function, operator):
        if isinstance(other, self.__class__):
            self._check_same_mesh_and_field_dim(other, ignore_scalar=True)
            other = other.array
        elif isinstance(other, numbers.Complex):
            pass
        elif isinstance(other, (tuple, list, np.ndarray)):
            if not (
                self.array.shape == np.shape(other)
                or self.nvdim == len(other)
                or self.nvdim == 1
            ):
                raise TypeError(
                    f"Unsupported operand type(s) for {operator}: {type(self)} with"
                    f" {self.nvdim} vdims and {type(other)} with shape"
                    f" {np.shape(other)}."
                )
        else:
            msg = (
                f"Unsupported operand type(s) for {operator}: {type(self)=} and"
                f" {type(other)=}."
            )
            raise TypeError(msg)

        res_array = function(self.array, other)
        vdims = self.vdims if self.nvdim == res_array.shape[-1] else None
        return self.__class__(
            self.mesh,
            nvdim=res_array.shape[-1],
            value=res_array,
            vdims=vdims,
        )

    def __pos__(self):
        """Unary ``+`` operator.

        This method defines the unary operator ``+``. It returns the field
        itself:

        .. math::

            +f(x, y, z) = f(x, y, z)

        Returns
        -------
        discretisedfield.Field

            Field itself.

        Example
        -------
        1. Applying unary ``+`` operator on a field.

        >>> import discretisedfield as df
        ...
        >>> p1 = (0, 0, 0)
        >>> p2 = (5e-9, 5e-9, 5e-9)
        >>> n = (10, 10, 10)
        >>> mesh = df.Mesh(p1=p1, p2=p2, n=n)
        ...
        >>> f = df.Field(mesh, nvdim=3, value=(0, -1000, -3))
        >>> res = +f
        >>> res.mean()
        array([    0., -1000.,    -3.])
        >>> res == f
        True
        >>> +(+f) == f
        True

        """
        return self

    def __neg__(self):
        r"""Unary ``-`` operator.

        This method negates the value of each discretisation cell. It is
        equivalent to multiplication with -1:

        .. math::

            -f(x, y, z) = -1 \\cdot f(x, y, z)

        Returns
        -------
        discretisedfield.Field

            Field multiplied with -1.

        Example
        -------
        1. Applying unary ``-`` operator on a scalar field.

        >>> import discretisedfield as df
        ...
        >>> p1 = (0, 0, 0)
        >>> p2 = (5e-9, 3e-9, 1e-9)
        >>> n = (10, 5, 1)
        >>> mesh = df.Mesh(p1=p1, p2=p2, n=n)
        ...
        >>> f = df.Field(mesh, nvdim=1, value=3.1)
        >>> res = -f
        >>> res.mean()
        array([-3.1])
        >>> f == -(-f)
        True

        2. Applying unary negation operator on a vector field.

        >>> f = df.Field(mesh, nvdim=3, value=(0, -1000, -3))
        >>> res = -f
        >>> res.mean()
        array([   0., 1000.,    3.])

        """
        return self.__class__(
            self.mesh,
            nvdim=self.nvdim,
            value=-self.array,
            vdims=self.vdims,
        )

    def __pow__(self, other):
        """Unary ``**`` operator.

        This method defines the ``**`` operator for scalar (``nvdim=1``) fields
        only. This operator is not defined for vector (``nvdim>1``) fields, and
        ``ValueError`` is raised.

        Parameters
        ----------
        other : numbers.Real

            Value to which the field is raised.

        Returns
        -------
        discretisedfield.Field

            Resulting field.

        Raises
        ------
        ValueError, TypeError

            If the operator cannot be applied.

        Example
        -------
        1. Applying unary ``**`` operator on a scalar field.

        >>> import discretisedfield as df
        ...
        >>> p1 = (-25e-3, -25e-3, -25e-3)
        >>> p2 = (25e-3, 25e-3, 25e-3)
        >>> n = (10, 10, 10)
        >>> mesh = df.Mesh(region=df.Region(p1=p1, p2=p2), n=n)
        ...
        >>> f = df.Field(mesh, nvdim=1, value=2)
        >>> res = f**(-1)
        >>> res
        Field(...)
        >>> res.mean()
        array([0.5])
        >>> res = f**2
        >>> res.mean()
        array([4.])
        >>> (f**f).mean()
        array([4.])

        2. Attempt to apply power operator on a vector field.

        >>> p1 = (0, 0, 0)
        >>> p2 = (5e-9, 5e-9, 5e-9)
        >>> n = (10, 10, 10)
        >>> mesh = df.Mesh(p1=p1, p2=p2, n=n)
        ...
        >>> f = df.Field(mesh, nvdim=3, value=(0, -1, -3))
        >>> (f**2).mean()
        array([0., 1., 9.])

        """
        return self._apply_operator(other, np.power, "**")

    def __add__(self, other):
        """Binary ``+`` operator.

        It can be applied between two ``discretisedfield.Field`` objects or
        between a ``discretisedfield.Field`` object and a "constant". For
        instance if the field is a scalar field, a scalar field or
        ``numbers.Real`` can be the second operand. Similarly, for a vector
        field, either vector field or an iterable, such as ``tuple``, ``list``,
        or ``numpy.ndarray``, can be the second operand. If the second operand
        is a ``discretisedfield.Field`` object, both must be defined on the
        same mesh and have the same dimensions.

        Parameters
        ----------
        other : discretisedfield.Field, numbers.Real, tuple, list, np.ndarray

            Second operand.

        Returns
        -------
        discretisedfield.Field

            Resulting field.

        Raises
        ------
        ValueError, TypeError

            If the operator cannot be applied.

        Example
        -------
        1. Add vector fields.

        >>> import discretisedfield as df
        ...
        >>> p1 = (0, 0, 0)
        >>> p2 = (5, 3, 1)
        >>> cell = (1, 1, 1)
        >>> mesh = df.Mesh(p1=p1, p2=p2, cell=cell)
        ...
        >>> f1 = df.Field(mesh, nvdim=3, value=(0, -1, -3.1))
        >>> f2 = df.Field(mesh, nvdim=3, value=(0, 1, 3.1))
        >>> res = f1 + f2
        >>> res.mean()
        array([0., 0., 0.])
        >>> f1 + f2 == f2 + f1
        True
        >>> res = f1 + (1, 2, 3.1)
        >>> res.mean()
        array([1., 1., 0.])
        >>> (f1 + 5).mean()
        array([5. , 4. , 1.9])

        .. seealso:: :py:func:`~discretisedfield.Field.__sub__`

        """
        return self._apply_operator(other, np.add, "+")

    def __radd__(self, other):
        return self + other

    def __sub__(self, other):
        """Binary ``-`` operator.

        It can be applied between two ``discretisedfield.Field`` objects or
        between a ``discretisedfield.Field`` object and a "constant". For
        instance if the field is a scalar field, a scalar field or
        ``numbers.Real`` can be the second operand. Similarly, for a vector
        field, either vector field or an iterable, such as ``tuple``, ``list``,
        or ``numpy.ndarray``, can be the second operand. If the second operand
        is a ``discretisedfield.Field`` object, both must be defined on the
        same mesh and have the same dimensions.

        Parameters
        ----------
        other : discretisedfield.Field, numbers.Real, tuple, list, np.ndarray

            Second operand.

        Returns
        -------
        discretisedfield.Field

            Resulting field.

        Raises
        ------
        ValueError, TypeError

            If the operator cannot be applied.

        Example
        -------
        1. Subtract vector fields.

        >>> import discretisedfield as df
        ...
        >>> p1 = (0, 0, 0)
        >>> p2 = (5, 3, 1)
        >>> cell = (1, 1, 1)
        >>> mesh = df.Mesh(p1=p1, p2=p2, cell=cell)
        ...
        >>> f1 = df.Field(mesh, nvdim=3, value=(0, 1, 6))
        >>> f2 = df.Field(mesh, nvdim=3, value=(0, 1, 3))
        >>> res = f1 - f2
        >>> res.mean()
        array([0., 0., 3.])
        >>> f1 - f2 == -(f2 - f1)
        True
        >>> res = f1 - (0, 1, 0)
        >>> res.mean()
        array([0., 0., 6.])

        .. seealso:: :py:func:`~discretisedfield.Field.__add__`

        """
        return self._apply_operator(other, np.subtract, "-")

    def __rsub__(self, other):
        return -self + other

    def __mul__(self, other):
        """Binary ``*`` operator.

        It can be applied between:

        1. Two fields with equal vector dimentions,

        2. A field of any dimension and ``numbers.Complex``,

        3. A field of any dimension and a scalar (``nvdim=1``) field.

        If both operands are ``discretisedfield.Field`` objects, they must be
        defined on the same mesh.

        Parameters
        ----------
        other : discretisedfield.Field, numbers.Real

            Second operand.

        Returns
        -------
        discretisedfield.Field

            Resulting field.

        Raises
        ------
        ValueError, TypeError

            If the operator cannot be applied.

        Example
        -------
        1. Multiply two scalar fields.

        >>> import discretisedfield as df
        ...
        >>> p1 = (0, 0, 0)
        >>> p2 = (10, 10, 10)
        >>> cell = (2, 2, 2)
        >>> mesh = df.Mesh(p1=p1, p2=p2, cell=cell)
        ...
        >>> f1 = df.Field(mesh, nvdim=1, value=5)
        >>> f2 = df.Field(mesh, nvdim=1, value=9)
        >>> res = f1 * f2
        >>> res.mean()
        array([45.])
        >>> f1 * f2 == f2 * f1
        True

        2. Multiply vector field with a scalar.

        >>> f1 = df.Field(mesh, nvdim=3, value=(0, 2, 5))
        ...
        >>> res = f1 * 5  # discretisedfield.Field.__mul__ is called
        >>> res.mean()
        array([ 0., 10., 25.])
        >>> res = 10 * f1  # discretisedfield.Field.__rmul__ is called
        >>> res.mean()
        array([ 0., 20., 50.])

        .. seealso:: :py:func:`~discretisedfield.Field.__truediv__`

        """
        return self._apply_operator(other, np.multiply, "*")

    def __rmul__(self, other):
        return self * other

    def __truediv__(self, other):
        """Binary ``/`` operator.

        It can be applied between:

        1. Two fields with equal vector dimentions,

        2. A field of any dimension and ``numbers.Complex``,

        3. A field of any dimension and a scalar (``nvdim=1``) field.

        If both operands are ``discretisedfield.Field`` objects, they must be
        defined on the same mesh.

        Parameters
        ----------
        other : discretisedfield.Field, numbers.Real

            Second operand.

        Returns
        -------
        discretisedfield.Field

            Resulting field.

        Raises
        ------
        ValueError, TypeError

            If the operator cannot be applied.

        Example
        -------
        1. Divide two scalar fields.

        >>> import discretisedfield as df
        ...
        >>> p1 = (0, 0, 0)
        >>> p2 = (10, 10, 10)
        >>> cell = (2, 2, 2)
        >>> mesh = df.Mesh(p1=p1, p2=p2, cell=cell)
        ...
        >>> f1 = df.Field(mesh, nvdim=1, value=100)
        >>> f2 = df.Field(mesh, nvdim=1, value=20)
        >>> res = f1 / f2
        >>> res.mean()
        array([5.])
        >>> f1 / f2 == (f2 / f1)**(-1)
        True

        2. Divide vector field by a scalar.

        >>> f1 = df.Field(mesh, nvdim=3, value=(0, 10, 5))
        >>> res = f1 / 5  # discretisedfield.Field.__mul__ is called
        >>> res.mean()
        array([0., 2., 1.])
        >>> (10 / f1).mean()  # division by a vector is not allowed
        array([inf,  1.,  2.])

        .. seealso:: :py:func:`~discretisedfield.Field.__mul__`

        """
        return self._apply_operator(other, np.divide, "/")

    def __rtruediv__(self, other):
        # TODO: Fix error messages - wrong order
        return self._apply_operator(other, lambda x, y: np.divide(y, x), "/")

    def dot(self, other):
        """Dot product.

        This method computes the dot product between two fields. Both fields
        must have the same number of vector dimentions and defined on the same mesh

        Parameters
        ----------
        other : discretisedfield.Field

            Second operand.

        Returns
        -------
        discretisedfield.Field

            Resulting field.

        Raises
        ------
        ValueError, TypeError

            If the operator cannot be applied.

        Example
        -------
        1. Compute the dot product of two vector fields.

        >>> import discretisedfield as df
        ...
        >>> p1 = (0, 0, 0)
        >>> p2 = (10e-9, 10e-9, 10e-9)
        >>> cell = (2e-9, 2e-9, 2e-9)
        >>> mesh = df.Mesh(p1=p1, p2=p2, cell=cell)
        ...
        >>> f1 = df.Field(mesh, nvdim=3, value=(1, 3, 6))
        >>> f2 = df.Field(mesh, nvdim=3, value=(-1, -2, 2))
        >>> f1.dot(f2).mean()
        array([5.])

        """
        if isinstance(other, self.__class__):
            self._check_same_mesh_and_field_dim(other)
            other = other.array
        elif not isinstance(other, (tuple, list, np.ndarray)):
            msg = (
                f"Unsupported operand type(s) for dot product: {type(self)=} and"
                f" {type(other)=}."
            )
            raise TypeError(msg)

        res_array = np.einsum("...l,...l->...", self.array, other)
        return df.Field(self.mesh, nvdim=1, value=res_array[..., np.newaxis])

    def __matmul__(self, other):
        return self.dot(other)

    def __rmatmul__(self, other):
        return self.dot(other)

    def cross(self, other):
        """Cross product.

        This method computes the cross product between two fields. Both fields
        must be three-dimensional (``nvdim=3``) and defined on the same mesh.

        Parameters
        ----------
        other : discretisedfield.Field, tuple, list, numpy.ndarray

            Second operand.

        Returns
        -------
        discretisedfield.Field

            Resulting field.

        Raises
        ------
        ValueError, TypeError

            If the operator cannot be applied.

        Example
        -------
        1. Compute the cross product of two vector fields.

        >>> import discretisedfield as df
        ...
        >>> p1 = (0, 0, 0)
        >>> p2 = (10, 10, 10)
        >>> cell = (2, 2, 2)
        >>> mesh = df.Mesh(p1=p1, p2=p2, cell=cell)
        ...
        >>> f1 = df.Field(mesh, nvdim=3, value=(1, 0, 0))
        >>> f2 = df.Field(mesh, nvdim=3, value=(0, 1, 0))
        >>> (f1.cross(f2)).mean()
        array([0., 0., 1.])
        >>> (f1.cross((0, 0, 1))).mean()
        array([ 0., -1.,  0.])

        """
        if isinstance(other, self.__class__):
            self._check_same_mesh_and_field_dim(other)
            if self.nvdim != 3 or other.nvdim != 3:
                msg = (
                    f"Cannot apply cross product on {self.nvdim=} and"
                    f" {other.nvdim=} fields."
                )
                raise ValueError(msg)
            other = other.array
        elif not isinstance(other, (tuple, list, np.ndarray)):
            msg = (
                f"Unsupported operand type(s) for cross product: {type(self)=} and"
                f" {type(other)=}."
            )
            raise TypeError(msg)

        return self.__class__(
            self.mesh,
            nvdim=3,
            value=np.cross(self.array, other),
            vdims=self.vdims,
        )

    def __and__(self, other):
        return self.cross(other)

    def __rand__(self, other):
        return -self.cross(other)

    def __lshift__(self, other):
        """Stacks multiple scalar fields in a single vector field.

        This method takes a list of scalar (``nvdim=1``) fields and returns a
        vector field, whose components are defined by the scalar fields passed.
        If any of the fields passed has ``nvdim!=1`` or they are not defined on
        the same mesh, an exception is raised. The dimension of the resulting
        field is equal to the length of the passed list.

        Parameters
        ----------
        fields : list

            List of ``discretisedfield.Field`` objects with ``nvdim=1``.

        Returns
        -------
        disrectisedfield.Field

            Resulting field.

        Raises
        ------
        ValueError

            If the dimension of any of the fields is not 1, or the fields
            passed are not defined on the same mesh.

        Example
        -------
        1. Stack 3 scalar fields.

        >>> import discretisedfield as df
        ...
        >>> p1 = (0, 0, 0)
        >>> p2 = (10, 10, 10)
        >>> cell = (2, 2, 2)
        >>> mesh = df.Mesh(p1=p1, p2=p2, cell=cell)
        ...
        >>> f1 = df.Field(mesh, nvdim=1, value=1)
        >>> f2 = df.Field(mesh, nvdim=1, value=5)
        >>> f3 = df.Field(mesh, nvdim=1, value=-3)
        ...
        >>> f = f1 << f2 << f3
        >>> f.mean()
        array([ 1.,  5., -3.])
        >>> f.nvdim
        3
        >>> f.x == f1
        True
        >>> f.y == f2
        True
        >>> f.z == f3
        True

        """
        if isinstance(other, self.__class__):
            if self.mesh != other.mesh:
                msg = "Cannot apply operator << on fields defined on different meshes."
                raise ValueError(msg)
        elif isinstance(other, numbers.Complex):
            return self << self.__class__(self.mesh, nvdim=1, value=other)
        elif isinstance(other, (tuple, list, np.ndarray)):
            return self << self.__class__(self.mesh, nvdim=len(other), value=other)
        else:
            msg = (
                f"Unsupported operand type(s) for <<: {type(self)=} and {type(other)=}."
            )
            raise TypeError(msg)

        array_list = [self.array[..., i] for i in range(self.nvdim)]
        array_list += [other.array[..., i] for i in range(other.nvdim)]

        if self.vdims is None or other.vdims is None:
            vdims = None
        else:
            vdims = self.vdims + other.vdims
            if len(vdims) != len(set(vdims)):
                # Component name duplicated; could happen e.g. for lshift with
                # a number -> choose labels automatically
                vdims = None

        return self.__class__(
            self.mesh,
            nvdim=len(array_list),
            value=np.stack(array_list, axis=3),
            vdims=vdims,
        )

    def __rlshift__(self, other):
        if isinstance(other, numbers.Complex):
            return self.__class__(self.mesh, nvdim=1, value=other) << self
        elif isinstance(other, (tuple, list, np.ndarray)):
            return self.__class__(self.mesh, nvdim=len(other), value=other) << self
        else:
            msg = (
                f"Unsupported operand type(s) for <<: {type(self)=} and {type(other)=}."
            )
            raise TypeError(msg)

    def pad(self, pad_width, mode, **kwargs):
        """Field padding.

        This method pads the field by adding more cells in chosen direction and
        assigning to them the values as specified by the ``mode`` argument.
        The way in which the field is going to padded is defined by passing
        ``pad_width`` dictionary. The keys of the dictionary are the directions
        (axes), e.g. ``'x'``, ``'y'``, or ``'z'``, whereas the values are the
        tuples of length 2. The first integer in the tuple is the number of
        cells added in the negative direction, and the second integer is the
        number of cells added in the positive direction.

        This method accepts any other arguments allowed by ``numpy.pad``
        function.

        Parameters
        ----------
        pad_width : dict

            The keys of the dictionary are the directions (axes), e.g. ``'x'``,
            ``'y'``, or ``'z'``, whereas the values are the tuples of length 2.
            The first integer in the tuple is the number of cells added in the
            negative direction, and the second integer is the number of cells
            added in the positive direction.

        mode: str

            Padding mode as defined in ``numpy.pad``.

        Returns
        -------
        discretisedfield.Field

            Padded field.

        Examples
        --------
        1. Padding a field in the x direction by 1 cell with ``constant`` mode.

        >>> import discretisedfield as df
        ...
        >>> p1 = (0, 0, 0)
        >>> p2 = (2, 1, 1)
        >>> cell = (1, 1, 1)
        >>> mesh = df.Mesh(p1=p1, p2=p2, cell=cell)
        >>> field = df.Field(mesh, nvdim=1, value=1)
        ...
        >>> # Two cells with value 1
        >>> pf = field.pad({'x': (1, 1)}, mode='constant')  # zeros padded
        >>> pf.mean()
        array([0.5])

        """
        d = {}
        for key, value in pad_width.items():
            d[dfu.axesdict[key]] = value
        padding_sequence = dfu.assemble_index((0, 0), len(self.array.shape), d)

        padded_array = np.pad(self.array, padding_sequence, mode=mode, **kwargs)
        padded_mesh = self.mesh.pad(pad_width)

        return self.__class__(
            padded_mesh,
            nvdim=self.nvdim,
            value=padded_array,
            vdims=self.vdims,
            units=self.units,
        )

    def diff(self, direction, order=1, acc=2):
        """Directional derivative.

        This method computes a directional derivative of the field and returns
        a field. The direction in which the derivative is computed is passed
        via ``direction`` argument, which can be ``'x'``, ``'y'``, or ``'z'``.
        The order of the computed derivative can be 1 or 2 and it is specified
        using argument ``n`` and it defaults to 1.

        Directional derivative cannot be computed if only one discretisation
        cell exists in a specified direction. In that case, a zero field is
        returned. More precisely, it is assumed that the field does not change
        in that direction. Computing of the directional derivative depends
        strongly on the boundary condition specified in the mesh on which the
        field is defined on. More precisely, the values of the derivatives at
        the boundary are different for periodic, Neumann, or no boundary
        conditions. For details on boundary conditions, please refer to the
        ``disretisedfield.Mesh`` class. The derivatives are computed using
        central differences inside the sample and using forward/backward
        differences at the boundaries.

        Parameters
        ----------
        direction : str

            The direction in which the derivative is computed. It can be
            ``'x'``, ``'y'``, or ``'z'``.

        n : int

            The order of the derivative. It can be 1 or 2 and it defaults to 1.

        Returns
        -------
        discretisedfield.Field

            Directional derivative.

        Raises
        ------
        NotImplementedError

            If order ``n`` higher than 2 is asked for.

        Example
        -------
        1. Compute the first-order directional derivative of a scalar field in
        the y-direction of a spatially varying field. For the field we choose
        :math:`f(x, y, z) = 2x + 3y - 5z`. Accordingly, we expect the
        derivative in the y-direction to be to be a constant scalar field
        :math:`df/dy = 3`.

        >>> import discretisedfield as df
        ...
        >>> p1 = (0, 0, 0)
        >>> p2 = (100e-9, 100e-9, 10e-9)
        >>> cell = (10e-9, 10e-9, 10e-9)
        >>> mesh = df.Mesh(p1=p1, p2=p2, cell=cell)
        ...
        >>> def value_fun(point):
        ...     x, y, z = point
        ...     return 2*x + 3*y + -5*z
        ...
        >>> f = df.Field(mesh, nvdim=1, value=value_fun)
        >>> f.derivative('y').mean()  # first-order derivative by default
        array([3.])

        2. Try to compute the second-order directional derivative of the vector
        field which has only one discretisation cell in the z-direction. For
        the field we choose :math:`f(x, y, z) = (2x, 3y, -5z)`. Accordingly, we
        expect the directional derivatives to be: :math:`df/dx = (2, 0, 0)`,
        :math:`df/dy=(0, 3, 0)`, :math:`df/dz = (0, 0, -5)`. However, because
        there is only one discretisation cell in the z-direction, the
        derivative cannot be computed and a zero field is returned. Similarly,
        second-order derivatives in all directions are expected to be zero.

        >>> def value_fun(point):
        ...     x, y, z = point
        ...     return (2*x, 3*y, -5*z)
        ...
        >>> f = df.Field(mesh, nvdim=3, value=value_fun)
        >>> f.derivative('x', n=1).mean()
        array([2., 0., 0.])
        >>> f.derivative('y', n=1).mean()
        array([0., 3., 0.])
        >>> f.derivative('z', n=1).mean()  # derivative cannot be calculated
        array([0., 0., 0.])
        >>> # second-order derivatives

        """
        direction_idx = dfu.axesdict[direction]

        # Work out the maximum stencil size to give nicer error message than findiff.
        coeffs = fd.coefficients(deriv=order, acc=acc)

        # Calculate the correct padding needed for the derivative.
        pw = int(len(coeffs["center"]["offsets"]) / 2)

        # If there are no neighbouring cells in the specified direction, zero
        # field is returned.
        # if self.mesh.n[direction] == 1:
        #     return self.zero

        # Preparation (padding) for computing the derivative, depending on the
        # boundary conditions (PBC, Neumann, or no BC). Depending on the BC,
        # the field array is padded.
        if direction in self.mesh.bc:  # PBC
            pad_width = {direction: (pw, pw)}
            padding_mode = "wrap"
        elif self.mesh.bc == "neumann":
            pad_width = {direction: (pw, pw)}
            padding_mode = "symmetric"
        elif self.mesh.bc == "dirichlet":
            pad_width = {direction: (pw, pw)}
            padding_mode = "constant"
        else:  # No BC - no padding
            pad_width = {}
            padding_mode = "constant"
            stencil_len_back = len(coeffs["backward"]["offsets"]) - 1
            stencil_max_cent = max(coeffs["center"]["offsets"]) - 1

            stencil_len = stencil_len_back + stencil_max_cent
            if stencil_len >= self.mesh.n[direction_idx]:
                raise ValueError(
                    f"The finite difference stencil ({stencil_len}) is the same or"
                    f" larger than the number of cells in the {direction} direction"
                    f" ({self.mesh.n[direction_idx]})."
                )

        padded_array = self.pad(pad_width, mode=padding_mode).array

<<<<<<< HEAD
        # Create FinDiff object.
        diff_fd = fd.FinDiff(
            direction_idx, self.mesh.cell[direction_idx], order, acc=acc
        )
=======
        if n not in (1, 2):
            msg = f"Derivative of the n={n} order is not implemented."
            raise NotImplementedError(msg)

        elif n == 1:
            if self.nvdim == 1:
                derivative_array = np.gradient(
                    padded_array[..., 0], self.mesh.cell[direction], axis=direction
                )[..., np.newaxis]
            else:
                derivative_array = np.gradient(
                    padded_array, self.mesh.cell[direction], axis=direction
                )
>>>>>>> 80a99dec

        derivative_array = diff_fd(padded_array)

        # Remove padded values (if any).
        if derivative_array.shape != self.array.shape:
            start_delete = np.arange(pad_width[direction][0])
            end_delete = np.arange(
                self.array.shape[direction_idx] + pad_width[direction][0],
                derivative_array.shape[direction_idx],
            )
            derivative_array = np.delete(
                derivative_array, (*start_delete, *end_delete), axis=direction_idx
            )

        return self.__class__(
            self.mesh,
            nvdim=self.nvdim,
            value=derivative_array,
            vdims=self.vdims,
        )

    @property
    def grad(self):
        r"""Gradient.

        This method computes the gradient of a scalar (``nvdim=1``) field and
        returns a vector field:

        .. math::

            \\nabla f = (\\frac{\\partial f}{\\partial x},
                         \\frac{\\partial f}{\\partial y},
                         \\frac{\\partial f}{\\partial z})

        Directional derivative cannot be computed if only one discretisation
        cell exists in a certain direction. In that case, a zero field is
        considered to be that directional derivative. More precisely, it is
        assumed that the field does not change in that direction.

        Returns
        -------
        discretisedfield.Field

            Resulting field.

        Raises
        ------
        ValueError

            If the dimension of the field is not 1.

        Example
        -------
        1. Compute gradient of a contant field.

        >>> import discretisedfield as df
        ...
        >>> p1 = (0, 0, 0)
        >>> p2 = (10e-9, 10e-9, 10e-9)
        >>> cell = (2e-9, 2e-9, 2e-9)
        >>> mesh = df.Mesh(p1=p1, p2=p2, cell=cell)
        ...
        >>> f = df.Field(mesh, nvdim=1, value=5)
        >>> f.grad.mean()
        array([0., 0., 0.])

        2. Compute gradient of a spatially varying field. For a field we choose
        :math:`f(x, y, z) = 2x + 3y - 5z`. Accordingly, we expect the gradient
        to be a constant vector field :math:`\\nabla f = (2, 3, -5)`.

        >>> def value_fun(point):
        ...     x, y, z = point
        ...     return 2*x + 3*y - 5*z
        ...
        >>> f = df.Field(mesh, nvdim=1, value=value_fun)
        >>> f.grad.mean()
        array([ 2.,  3., -5.])

        3. Attempt to compute the gradient of a vector field.

        >>> f = df.Field(mesh, nvdim=3, value=(1, 2, -3))
        >>> f.grad
        Traceback (most recent call last):
        ...
        ValueError: ...

        .. seealso:: :py:func:`~discretisedfield.Field.derivative`

        """
        if self.nvdim != 1:
            msg = f"Cannot compute gradient for nvdim={self.nvdim} field."
            raise ValueError(msg)

        return self.diff("x") << self.diff("y") << self.diff("z")

    @property
    def div(self):
        r"""Divergence.

        This method computes the divergence of a vector (``nvdim=2`` or
        ``nvdim=3``) field and returns a scalar (``nvdim=1``) field as a result.

        .. math::

            \\nabla\\cdot\\mathbf{v} = \\sum_i\\frac{\\partial v_{i}}
            {\\partial i}

        Directional derivative cannot be computed if only one discretisation
        cell exists in a certain direction. In that case, a zero field is
        considered to be that directional derivative. More precisely, it is
        assumed that the field does not change in that direction.

        Returns
        -------
        discretisedfield.Field

            Resulting field.

        Raises
        ------
        ValueError

            If the dimension of the field is 1.

        Example
        -------
        1. Compute the divergence of a vector field. For a field we choose
        :math:`\\mathbf{v}(x, y, z) = (2x, -2y, 5z)`. Accordingly, we expect
        the divergence to be to be a constant scalar field :math:`\\nabla\\cdot
        \\mathbf{v} = 5`.

        >>> import discretisedfield as df
        ...
        >>> p1 = (0, 0, 0)
        >>> p2 = (100e-9, 100e-9, 100e-9)
        >>> cell = (10e-9, 10e-9, 10e-9)
        >>> mesh = df.Mesh(p1=p1, p2=p2, cell=cell)
        ...
        >>> def value_fun(point):
        ...     x, y, z = point
        ...     return (2*x, -2*y, 5*z)
        ...
        >>> f = df.Field(mesh, nvdim=3, value=value_fun)
        >>> f.div.mean()
        array([5.])

        2. Attempt to compute the divergence of a scalar field.

        >>> f = df.Field(mesh, nvdim=1, value=3.14)
        >>> f.div
        Traceback (most recent call last):
        ...
        ValueError: ...

        .. seealso:: :py:func:`~discretisedfield.Field.derivative`

        """
        if self.nvdim not in [2, 3]:
            msg = f"Cannot compute divergence for nvdim={self.nvdim} field."
            raise ValueError(msg)

        return sum(
            [
<<<<<<< HEAD
                getattr(self, self.components[i]).diff(dfu.raxesdict[i])
                for i in range(self.dim)
=======
                getattr(self, self.vdims[i]).derivative(dfu.raxesdict[i])
                for i in range(self.nvdim)
>>>>>>> 80a99dec
            ]
        )

    @property
    def curl(self):
        r"""Curl.

        This method computes the curl of a vector (``nvdim=3``) field and returns
        a vector (``nvdim=3``) as a result:

        .. math::

            \\nabla \\times \\mathbf{v} = \\left(\\frac{\\partial
            v_{z}}{\\partial y} - \\frac{\\partial v_{y}}{\\partial z},
            \\frac{\\partial v_{x}}{\\partial z} - \\frac{\\partial
            v_{z}}{\\partial x}, \\frac{\\partial v_{y}}{\\partial x} -
            \\frac{\\partial v_{x}}{\\partial y},\\right)

        Directional derivative cannot be computed if only one discretisation
        cell exists in a certain direction. In that case, a zero field is
        considered to be that directional derivative. More precisely, it is
        assumed that the field does not change in that direction.

        Returns
        -------
        discretisedfield.Field

            Resulting field.

        Raises
        ------
        ValueError

            If the dimension of the field is not 3.

        Example
        -------
        1. Compute curl of a vector field. For a field we choose
        :math:`\\mathbf{v}(x, y, z) = (2xy, -2y, 5xz)`. Accordingly, we expect
        the curl to be to be a constant vector field :math:`\\nabla\\times
        \\mathbf{v} = (0, -5z, -2x)`.

        >>> import discretisedfield as df
        ...
        >>> p1 = (0, 0, 0)
        >>> p2 = (10, 10, 10)
        >>> cell = (2, 2, 2)
        >>> mesh = df.Mesh(p1=p1, p2=p2, cell=cell)
        ...
        >>> def value_fun(point):
        ...     x, y, z = point
        ...     return (2*x*y, -2*y, 5*x*z)
        ...
        >>> f = df.Field(mesh, nvdim=3, value=value_fun)
        >>> f.curl((1, 1, 1))
        (0.0, -5.0, -2.0)

        2. Attempt to compute the curl of a scalar field.

        >>> f = df.Field(mesh, nvdim=1, value=3.14)
        >>> f.curl
        Traceback (most recent call last):
        ...
        ValueError: ...

        .. seealso:: :py:func:`~discretisedfield.Field.derivative`

        """
        if self.nvdim != 3:
            msg = f"Cannot compute curl for nvdim={self.nvdim} field."
            raise ValueError(msg)

<<<<<<< HEAD
        x, y, z = self.components
        curl_x = getattr(self, z).diff("y") - getattr(self, y).diff("z")
        curl_y = getattr(self, x).diff("z") - getattr(self, z).diff("x")
        curl_z = getattr(self, y).diff("x") - getattr(self, x).diff("y")
=======
        x, y, z = self.vdims
        curl_x = getattr(self, z).derivative("y") - getattr(self, y).derivative("z")
        curl_y = getattr(self, x).derivative("z") - getattr(self, z).derivative("x")
        curl_z = getattr(self, y).derivative("x") - getattr(self, x).derivative("y")
>>>>>>> 80a99dec

        return curl_x << curl_y << curl_z

    @property
    def laplace(self):
        r"""Laplace operator.

        This method computes the laplacian of a scalar (``nvdim=1``) or a vector
        (``nvdim=3``) field and returns a resulting field:

        .. math::

            \\nabla^2 f = \\frac{\\partial^{2} f}{\\partial x^{2}} +
                          \\frac{\\partial^{2} f}{\\partial y^{2}} +
                          \\frac{\\partial^{2} f}{\\partial z^{2}}

        .. math::

            \\nabla^2 \\mathbf{f} = (\\nabla^2 f_{x},
                                     \\nabla^2 f_{y},
                                     \\nabla^2 f_{z})

        Directional derivative cannot be computed if only one discretisation
        cell exists in a certain direction. In that case, a zero field is
        considered to be that directional derivative. More precisely, it is
        assumed that the field does not change in that direction.

        Returns
        -------
        discretisedfield.Field

            Resulting field.

        Example
        -------
        1. Compute Laplacian of a contant scalar field.

        >>> import discretisedfield as df
        ...
        >>> p1 = (0, 0, 0)
        >>> p2 = (10e-9, 10e-9, 10e-9)
        >>> cell = (2e-9, 2e-9, 2e-9)
        >>> mesh = df.Mesh(p1=p1, p2=p2, cell=cell)
        ...
        >>> f = df.Field(mesh, nvdim=1, value=5)
        >>> f.laplace.mean()
        array([0.])

        2. Compute Laplacian of a spatially varying field. For a field we
        choose :math:`f(x, y, z) = 2x^{2} + 3y - 5z`. Accordingly, we expect
        the Laplacian to be a constant vector field :math:`\\nabla f = (4, 0,
        0)`.

        >>> def value_fun(point):
        ...     x, y, z = point
        ...     return 2*x**2 + 3*y - 5*z
        ...
        >>> f = df.Field(mesh, nvdim=1, value=value_fun)
        >>> assert abs(f.laplace.mean() - 4) < 1e-3

        .. seealso:: :py:func:`~discretisedfield.Field.derivative`

        """
        if self.nvdim not in [1, 3]:
            raise ValueError(f"Cannot compute laplace for nvdim={self.nvdim} field.")
        if self.nvdim == 1:
            return (
                self.diff("x", order=2)
                + self.diff("y", order=2)
                + self.diff("z", order=2)
            )
        else:
            x, y, z = self.vdims
            return (
                getattr(self, x).laplace
                << getattr(self, y).laplace
                << getattr(self, z).laplace
            )

    def integral(self, direction="xyz", improper=False):
        r"""Integral.

        This method integrates the field over the mesh along the specified
        direction(s), which can ce specified using ``direction``. Field must be
        explicitly multiplied by an infinitesimal value (``DValue``) before
        integration. Improper integral can be computed by passing
        ``improper=True`` and by specifying a single direction.

        Parameters
        ----------
        direction : str, optional

            Direction(s) along which the field is integrated. Defaults to
            ``'xyz'``.

        improper : bool, optional

            If ``True``, an improper (cumulative) integral is computed.
            Defaults to ``False``.

        Returns
        -------
        discretisedfield.Field, numbers.Real, or (3,) array_like

            Integration result. If the field is integrated in all directions,
            ``numbers.Real`` or ``array_like`` value is returned depending on
            the dimension of the field.

        Raises
        ------
        ValueError

            If ``improper=True`` and more than one integration direction is
            specified.

        Example
        -------
        1. Volume integral of a scalar field.

        .. math::

            \\int_\\mathrm{V} f(\\mathbf{r}) \\mathrm{d}V

        >>> import discretisedfield as df
        ...
        >>> p1 = (0, 0, 0)
        >>> p2 = (10, 10, 10)
        >>> cell = (2, 2, 2)
        >>> mesh = df.Mesh(p1=p1, p2=p2, cell=cell)
        ...
        >>> f = df.Field(mesh, nvdim=1, value=5)
        >>> (f * df.dV).integral()
        5000.0

        2. Volume integral of a vector field.

        .. math::

            \\int_\\mathrm{V} \\mathbf{f}(\\mathbf{r}) \\mathrm{d}V

        >>> f = df.Field(mesh, nvdim=3, value=(-1, -2, -3))
        >>> (f * df.dV).integral()
        (-1000.0, -2000.0, -3000.0)

        3. Surface integral of a scalar field.

        .. math::

            \\int_\\mathrm{S} f(\\mathbf{r}) |\\mathrm{d}\\mathbf{S}|

        >>> f = df.Field(mesh, nvdim=1, value=5)
        >>> f_plane = f.plane('z')
        >>> (f_plane * abs(df.dS)).integral()
        500.0

        4. Surface integral of a vector field (flux).

        .. math::

            \\int_\\mathrm{S} \\mathbf{f}(\\mathbf{r}) \\cdot
            \\mathrm{d}\\mathbf{S}

        >>> f = df.Field(mesh, nvdim=3, value=(1, 2, 3))
        >>> f_plane = f.plane('z')
        >>> (f_plane @ df.dS).integral()
        300.0

        5. Integral along x-direction.

        .. math::

            \\int_{x_\\mathrm{min}}^{x_\\mathrm{max}} \\mathbf{f}(\\mathbf{r})
            \\mathrm{d}x

        >>> f = df.Field(mesh, nvdim=3, value=(1, 2, 3))
        >>> f_plane = f.plane('z')
        >>> (f_plane * df.dx).integral(direction='x').mean()
        (10.0, 20.0, 30.0)

        6. Improper integral along x-direction.

        .. math::

            \\int_{x_\\mathrm{min}}^{x} \\mathbf{f}(\\mathbf{r})
            \\mathrm{d}x'

        >>> f = df.Field(mesh, nvdim=3, value=(1, 2, 3))
        >>> f_plane = f.plane('z')
        >>> (f_plane * df.dx).integral(direction='x', improper=True)
        Field(...)

        """
        if improper and len(direction) > 1:
            msg = "Cannot compute improper integral along multiple directions."
            raise ValueError(msg)

        mesh = self.mesh

        if not improper:
            for i in direction:
                mesh = mesh.plane(i)
            axes = [dfu.axesdict[i] for i in direction]
            res_array = np.sum(self.array, axis=tuple(axes), keepdims=True)
        else:
            res_array = np.cumsum(self.array, axis=dfu.axesdict[direction])

        res = self.__class__(mesh, nvdim=self.nvdim, value=res_array, vdims=self.vdims)

        if len(direction) == 3:
            return dfu.array2tuple(res.array.squeeze())
        else:
            return res

    def line(self, p1, p2, n=100):
        r"""Sample the field along the line.

        Given two points :math:`p_{1}` and :math:`p_{2}`, :math:`n` position
        coordinates are generated and the corresponding field values.

        .. math::

           \\mathbf{r}_{i} = i\\frac{\\mathbf{p}_{2} -
           \\mathbf{p}_{1}}{n-1}

        Parameters
        ----------
        p1, p2 : (3,) array_like

            Two points between which the line is generated.

        n : int, optional

            Number of points on the line. Defaults to 100.

        Returns
        -------
        discretisedfield.Line

            Line object.

        Raises
        ------
        ValueError

            If ``p1`` or ``p2`` is outside the mesh domain.

        Examples
        --------
        1. Sampling the field along the line.

        >>> import discretisedfield as df
        ...
        >>> p1 = (0, 0, 0)
        >>> p2 = (2, 2, 2)
        >>> cell = (1, 1, 1)
        >>> mesh = df.Mesh(p1=p1, p2=p2, cell=cell)
        >>> field = df.Field(mesh, nvdim=2, value=(0, 3))
        ...
        >>> line = field.line(p1=(0, 0, 0), p2=(2, 0, 0), n=5)

        """
        points = list(self.mesh.line(p1=p1, p2=p2, n=n))
        values = [self(p) for p in points]

        return df.Line(points=points, values=values)

    def plane(self, *args, n=None, **kwargs):
        """Extracts field on the plane mesh.

        If one of the axes (``'x'``, ``'y'``, or ``'z'``) is passed as a
        string, a plane mesh perpendicular to that axis is extracted,
        intersecting the mesh region at its centre, and the field is sampled on
        that mesh. Alternatively, if a keyword argument is passed (e.g.
        ``x=1e-9``), a plane perpendicular to the x-axis (parallel to yz-plane)
        and intersecting it at ``x=1e-9`` is extracted. The number of points in
        two dimensions on the plane can be defined using ``n`` tuple (e.g.
        ``n=(10, 15)``).

        Parameters
        ----------
        n : (2,) tuple

            The number of points on the plane in two dimensions.

        Returns
        -------
        discretisedfield.Field

            An extracted field.

        Examples
        --------
        1. Extracting the field on a plane at a specific point.

        >>> import discretisedfield as df
        ...
        >>> p1 = (0, 0, 0)
        >>> p2 = (5, 5, 5)
        >>> cell = (1, 1, 1)
        >>> mesh = df.Mesh(p1=p1, p2=p2, cell=cell)
        >>> f = df.Field(mesh, nvdim=3, value=(0, 0, 1))
        ...
        >>> f.plane(y=1)
        Field(...)

        2. Extracting the field at the mesh region centre.

        >>> f.plane('z')
        Field(...)

        3. Specifying the number of points.

        >>> f.plane('z', n=(10, 10))
        Field(...)

        .. seealso:: :py:func:`~discretisedfield.Mesh.plane`

        """
        plane_mesh = self.mesh.plane(*args, n=n, **kwargs)
        if n is not None:
            value = self
        else:
            p_axis = plane_mesh.attributes["planeaxis"]
            plane_idx = self.mesh.point2index(plane_mesh.region.center)[p_axis]
            slices = tuple(
                slice(plane_idx, plane_idx + 1) if i == p_axis else slice(0, axis_len)
                for i, axis_len in enumerate(self.array.shape)
            )
            value = self.array[slices]
        return self.__class__(
            plane_mesh,
            nvdim=self.nvdim,
            value=value,
            vdims=self.vdims,
            units=self.units,
        )

    def __getitem__(self, item):
        """Extracts the field on a subregion.

        If subregions were defined by passing ``subregions`` dictionary when
        the mesh was created, this method returns a field in a subregion
        ``subregions[item]``. Alternatively, a ``discretisedfield.Region``
        object can be passed and a minimum-sized field containing it will be
        returned. The resulting mesh has the same discretisation cell as the
        original field's mesh.

        Parameters
        ----------
        item : str, discretisedfield.Region

            The key of a subregion in ``subregions`` dictionary or a region
            object.

        Returns
        -------
        disretisedfield.Field

            Field on a subregion.

        Example
        -------
        1. Extract field on the subregion by passing a key.

        >>> import discretisedfield as df
        ...
        >>> p1 = (0, 0, 0)
        >>> p2 = (100, 100, 100)
        >>> cell = (10, 10, 10)
        >>> subregions = {'r1': df.Region(p1=(0, 0, 0), p2=(50, 100, 100)),
        ...               'r2': df.Region(p1=(50, 0, 0), p2=(100, 100, 100))}
        >>> mesh = df.Mesh(p1=p1, p2=p2, cell=cell, subregions=subregions)
        >>> def value_fun(point):
        ...     x, y, z = point
        ...     if x <= 50:
        ...         return (1, 2, 3)
        ...     else:
        ...         return (-1, -2, -3)
        ...
        >>> f = df.Field(mesh, nvdim=3, value=value_fun)
        >>> f.mean()
        array([0., 0., 0.])
        >>> f['r1']
        Field(...)
        >>> f['r1'].mean()
        array([1., 2., 3.])
        >>> f['r2'].mean()
        array([-1., -2., -3.])

        2. Extracting a subfield by passing a region.

        >>> import discretisedfield as df
        ...
        >>> p1 = (-50e-9, -25e-9, 0)
        >>> p2 = (50e-9, 25e-9, 5e-9)
        >>> cell = (5e-9, 5e-9, 5e-9)
        >>> region = df.Region(p1=p1, p2=p2)
        >>> mesh = df.Mesh(region=region, cell=cell)
        >>> field = df.Field(mesh=mesh, nvdim=1, value=5)
        ...
        >>> subregion = df.Region(p1=(-9e-9, -1e-9, 1e-9),
        ...                       p2=(9e-9, 14e-9, 4e-9))
        >>> subfield = field[subregion]
        >>> subfield.array.shape
        (4, 4, 1, 1)

        """
        submesh = self.mesh[item]

        index_min = self.mesh.point2index(submesh.index2point((0, 0, 0)))
        index_max = np.add(index_min, submesh.n)
        slices = [slice(i, j) for i, j in zip(index_min, index_max)]
        return self.__class__(
            submesh,
            nvdim=self.nvdim,
            value=self.array[tuple(slices)],
            vdims=self.vdims,
            units=self.units,
        )

    def project(self, direction):
        """Projects the field along one direction and averages it out along
        that direction.

        One of the axes (``'x'``, ``'y'``, or ``'z'``) is passed and the field
        is projected (averaged) along that direction. For example
        ``project('z')`` would average the field in the z-direction and return
        the field which has only one discretisation cell in the z-direction.

        Parameters
        ----------
        direction : str

            Direction along which the field is projected (``'x'``, ``'y'``, or
            ``'z'``).

        Returns
        -------
        discretisedfield.Field

            A projected field.

        Example
        -------
        1. Projecting the field along a certain direction.

        >>> import discretisedfield as df
        ...
        >>> p1 = (0, 0, 0)
        >>> p2 = (2, 2, 2)
        >>> cell = (1, 1, 1)
        >>> mesh = df.Mesh(p1=p1, p2=p2, cell=cell)
        >>> field = df.Field(mesh, nvdim=3, value=(1, 2, 3))
        ...
        >>> field.project('z')
        Field(...)
        >>> field.project('z').mean()
        array([1., 2., 3.])
        >>> field.project('z').array.shape
        (2, 2, 1, 3)

        """
        n_cells = self.mesh.n[dfu.axesdict[direction]]
        return self.integral(direction=direction) / n_cells

    def angle(self, vector):
        r"""Angle between two vectors.

        It can be applied between two ``discretisedfield.Field`` objects.
        For a vector field, the second operand can be a vector in the form of
        an iterable, such as ``tuple``, ``list``,
        or ``numpy.ndarray``. If the second operand
        is a ``discretisedfield.Field`` object, both must be defined on the
        same mesh and have the same dimensions.
        This method then returns a scalar field which is an angle
        between the component of the vector field and a vector.
        The angle is computed in radians and all values are in :math:`(0,
        2\\pi)` range.

        Parameters
        ----------
        other : discretisedfield.Field, numbers.Real, tuple, list, np.ndarray
            Second operand.

        Returns
        -------
        discretisedfield.Field

            Angle scalar field.

        Raises
        ------
        ValueError, TypeError

            If the field is not sliced.

        Example
        -------
        1. Computing the angle of the field in yz-plane.

        >>> import discretisedfield as df
        >>> import numpy as np
        ...
        >>> p1 = (0, 0, 0)
        >>> p2 = (100, 100, 100)
        >>> n = (10, 10, 10)
        >>> mesh = df.Mesh(p1=p1, p2=p2, n=n)
        >>> field = df.Field(mesh, nvdim=3, value=(0, 1, 0))
        ...
        >>> field.angle((1, 0, 0)).mean()
        array([1.57079633])

        """
        if isinstance(vector, self.__class__):
            self._check_same_mesh_and_field_dim(vector)
        elif self.nvdim == 1 and isinstance(vector, numbers.Complex):
            vector = self.__class__(self.mesh, nvdim=self.nvdim, value=vector)
        elif self.nvdim != 1 and isinstance(vector, (tuple, list, np.ndarray)):
            vector = self.__class__(self.mesh, nvdim=self.nvdim, value=vector)
        else:
            msg = (
                f"Unsupported operand type(s) for angle: {type(self)=} and"
                f" {type(vector)=}."
            )
            raise TypeError(msg)

        angle_array = np.arccos((self.dot(vector) / (self.norm * vector.norm)).array)

        return self.__class__(self.mesh, nvdim=1, value=angle_array)

    def write(
        self, filename, representation="bin8", extend_scalar=False, save_subregions=True
    ):
        """Write the field to OVF, HDF5, or VTK file.

        If the extension of ``filename`` is ``.vtk``, a VTK file is written
        (:py:func:`~discretisedfield.io.field_to_vtk`). The representation of the data
        (``'bin'`` [``'bin8'`` as equivalent], ``'txt'``, or ``'xml'``) is passed as
        ``'representation'``.

        For ``.ovf``, ``.omf``, or ``.ohf`` extensions, the field is saved to
        OVF file (:py:func:`~discretisedfield.io.field_to_ovf`). In that case,
        the representation of data (``'bin4'``, ``'bin8'``, or ``'txt'``) is
        passed as ``representation`` and if ``extend_scalar=True``, a scalar
        field will be saved as a vector field. More precisely, if the value at
        a cell is X, that cell will be saved as (X, 0, 0).

        Finally, if the extension of ``filename`` is ``.hdf5``, HDF5 file will
        be written (:py:func:`~discretisedfield.io.field_to_hdf5`).

        Parameters
        ----------
        filename : str

            Name of the file written.

        representation : str, optional

            Only supported for OVF and VTK files. In the case of OVF files
            (``.ovf``, ``.omf``, or ``.ohf``) the representation can be
            ``'bin4'``, ``'bin8'``, or ``'txt'``. For VTK files (``.vtk``) the
            representation can be ``bin``, ``xml``, or ``txt``. Defaults to
            ``'bin8'`` (interpreted as ``bin`` for VTK files).

        extend_scalar : bool, optional

            If ``True``, a scalar field will be saved as a vector field. More
            precisely, if the value at a cell is 3, that cell will be saved as
            (3, 0, 0). This is valid only for the OVF file formats. Defaults to
            ``False``.

        save_subregions : bool, optional

            If ``True`` and subregions are defined for the mesh the subregions will be
            saved to a json file. Defaults to ``True``.

        Example
        -------
        1. Write field to the OVF file.

        >>> import os
        >>> import discretisedfield as df
        ...
        >>> p1 = (0, 0, -5e-9)
        >>> p2 = (5e-9, 15e-9, 15e-9)
        >>> n = (5, 15, 20)
        >>> mesh = df.Mesh(p1=p1, p2=p2, n=n)
        >>> field = df.Field(mesh, nvdim=3, value=(5, 6, 7))
        ...
        >>> filename = 'mytestfile.omf'
        >>> field.write(filename)  # write the file
        >>> os.path.isfile(filename)
        True
        >>> field_read = df.Field.fromfile(filename)  # read the file
        >>> field_read == field
        True
        >>> os.remove(filename)  # delete the file

        2. Write field to the VTK file.

        >>> filename = 'mytestfile.vtk'
        >>> field.write(filename)  # write the file
        >>> os.path.isfile(filename)
        True
        >>> os.remove(filename)  # delete the file

        3. Write field to the HDF5 file.

        >>> filename = 'mytestfile.hdf5'
        >>> field.write(filename)  # write the file
        >>> os.path.isfile(filename)
        True
        >>> field_read = df.Field.fromfile(filename)  # read the file
        >>> field_read == field
        True
        >>> os.remove(filename)  # delete the file

        See also
        --------
        ~discretisedfield.Field.fromfile
        ~discretisedfield.io.field_to_ovf
        ~discretisedfield.io.field_to_vtk
        ~discretisedfield.io.field_to_hdf5

        """
        filename = pathlib.Path(filename)
        if filename.suffix in [".omf", ".ovf", ".ohf"]:
            io.field_to_ovf(
                self,
                filename,
                representation=representation,
                extend_scalar=extend_scalar,
                save_subregions=save_subregions,
            )
        elif filename.suffix in [".hdf5", ".h5"]:
            io.field_to_hdf5(self, filename, save_subregions=save_subregions)
        elif filename.suffix == ".vtk":
            io.field_to_vtk(
                self,
                filename,
                representation=representation,
                save_subregions=save_subregions,
            )
        else:
            raise ValueError(
                f"Writing file with extension {filename.suffix} not supported."
            )

    def to_vtk(self):
        """Convert field to vtk rectilinear grid.

        This method convers at `discretisedfield.Field` into a
        `vtk.vtkRectilinearGrid`. The field data (``field.array``) is stored as
        ``CELL_DATA`` of the ``RECTILINEAR_GRID``. Scalar fields (``nvdim=1``)
        contain one VTK array called ``field``. Vector fields (``nvdim>1``)
        contain one VTK array called ``field`` containing vector data and
        scalar VTK arrays for each field component (called
        ``<component-name>-component``).

        Returns
        -------
        vtk.vtkRectilinearGrid

            VTK representation of the field.

        Raises
        ------
        AttributeError

            If the field has ``nvdim>1`` and component labels are missing.

        Examples
        --------
        >>> mesh = df.Mesh(p1=(0, 0, 0), p2=(10, 10, 10), cell=(1, 1, 1))
        >>> f = df.Field(mesh, nvdim=3, value=(0, 0, 1))
        >>> f_vtk = f.to_vtk()
        >>> print(f_vtk)
        vtkRectilinearGrid (...)
        ...
        >>> f_vtk.GetNumberOfCells()
        1000

        """
        if self.nvdim > 1 and self.vdims is None:
            raise AttributeError(
                "Field vdims must be assigned before converting to vtk."
            )
        rgrid = vtkRectilinearGrid()
        rgrid.SetDimensions(*(n + 1 for n in self.mesh.n))

        rgrid.SetXCoordinates(
            vns.numpy_to_vtk(np.fromiter(self.mesh.vertices.x, float))
        )
        rgrid.SetYCoordinates(
            vns.numpy_to_vtk(np.fromiter(self.mesh.vertices.y, float))
        )
        rgrid.SetZCoordinates(
            vns.numpy_to_vtk(np.fromiter(self.mesh.vertices.z, float))
        )

        cell_data = rgrid.GetCellData()
        field_norm = vns.numpy_to_vtk(
            self.norm.array.transpose((2, 1, 0, 3)).reshape(-1)
        )
        field_norm.SetName("norm")
        cell_data.AddArray(field_norm)
        if self.nvdim > 1:
            # For some visualisation packages it is an advantage to have direct
            # access to the individual field components, e.g. for colouring.
            for comp in self.vdims:
                component_array = vns.numpy_to_vtk(
                    getattr(self, comp).array.transpose((2, 1, 0, 3)).reshape((-1))
                )
                component_array.SetName(f"{comp}-component")
                cell_data.AddArray(component_array)
        field_array = vns.numpy_to_vtk(
            self.array.transpose((2, 1, 0, 3)).reshape((-1, self.nvdim))
        )
        field_array.SetName("field")
        cell_data.AddArray(field_array)

        if self.nvdim == 3:
            cell_data.SetActiveVectors("field")
        elif self.nvdim == 1:
            cell_data.SetActiveScalars("field")
        return rgrid

    @classmethod
    def fromfile(cls, filename):
        """Read the field from an OVF (1.0 or 2.0), VTK, or HDF5 file.

        The extension of the ``filename`` should correspond to either:
            - OVF (``.ovf``, ``.omf``, ``.ohf``, ``.oef``)
            - VTK (``.vtk``), or
            - HDF5 (``.hdf5`` or ``.h5``).

        This method automatically determines the file type based on the file name
        extension.

        Parameters
        ----------
        filename : str

            Name of the file to be read.

        Returns
        -------
        discretisedfield.Field

            Field read from the file.

        Example
        -------
        1. Read the field from an OVF file.

        >>> import os
        >>> import discretisedfield as df
        ...
        >>> dirname = os.path.join(os.path.dirname(__file__),
        ...                        'tests', 'test_sample')
        >>> filename = os.path.join(dirname, 'oommf-ovf2-bin4.omf')
        >>> field = df.Field.fromfile(filename)
        >>> field
        Field(...)

        2. Read a field from the VTK file.

        >>> filename = os.path.join(dirname, 'vtk-file.vtk')
        >>> field = df.Field.fromfile(filename)
        >>> field
        Field(...)

        3. Read a field from the HDF5 file.

        >>> filename = os.path.join(dirname, 'hdf5-file.hdf5')
        >>> field = df.Field.fromfile(filename)
        >>> field
        Field(...)

        See also
        --------
        ~discretisedfield.Field.write
        ~discretisedfield.io.field_from_ovf
        ~discretisedfield.io.field_from_vtk
        ~discretisedfield.io.field_from_hdf5

        """
        filename = pathlib.Path(filename)
        if filename.suffix in [".omf", ".ovf", ".ohf", ".oef"]:
            return io.field_from_ovf(filename)
        elif filename.suffix == ".vtk":
            return io.field_from_vtk(filename)
        elif filename.suffix in [".hdf5", ".h5"]:
            return io.field_from_hdf5(filename)
        else:
            raise ValueError(
                f"Reading file with extension {filename.suffix} not supported."
            )

    @property
    def mpl(self):
        """Plot interface, matplotlib based.

        This property provides access to the different plotting methods. It is
        also callable to quickly generate plots. For more details and the
        available methods refer to the documentation linked below.

        .. seealso::

            :py:func:`~discretisedfield.plotting.Mpl.__call__`
            :py:func:`~discretisedfield.plotting.Mpl.scalar`
            :py:func:`~discretisedfield.plotting.Mpl.vector`
            :py:func:`~discretisedfield.plotting.Mpl.lightness`
            :py:func:`~discretisedfield.plotting.Mpl.contour`

        Examples
        --------
        .. plot:: :context: close-figs

            1. Visualising the field using ``matplotlib``.

            >>> import discretisedfield as df
            ...
            >>> p1 = (0, 0, 0)
            >>> p2 = (100, 100, 100)
            >>> n = (10, 10, 10)
            >>> mesh = df.Mesh(p1=p1, p2=p2, n=n)
            >>> field = df.Field(mesh, nvdim=3, value=(1, 2, 0))
            >>> field.plane(z=50, n=(5, 5)).mpl()

        """
        return dfp.MplField(self)

    @property
    def k3d(self):
        """Plot interface, k3d based."""
        return dfp.K3dField(self)

    @property
    def hv(self):
        """Plot interface, Holoviews/hvplot based.

        This property provides access to the different plotting methods. It is
        also callable to quickly generate plots. For more details and the
        available methods refer to the documentation linked below.

        .. seealso::

            :py:func:`~discretisedfield.plotting.Hv.__call__`
            :py:func:`~discretisedfield.plotting.Hv.scalar`
            :py:func:`~discretisedfield.plotting.Hv.vector`
            :py:func:`~discretisedfield.plotting.Hv.contour`

        Examples
        --------

        1. Visualising the field using ``hv``.

        >>> import discretisedfield as df
        ...
        >>> p1 = (0, 0, 0)
        >>> p2 = (100, 100, 100)
        >>> n = (10, 10, 10)
        >>> mesh = df.Mesh(p1=p1, p2=p2, n=n)
        >>> field = df.Field(mesh, nvdim=3, value=(1, 2, 0))
        >>> field.hv(kdims=['x', 'y'])
        :DynamicMap...

        """
        return dfp.Hv(self._hv_key_dims, self._hv_data_selection, self._hv_vdims_guess)

    def _hv_data_selection(self, **kwargs):
        """Select field part as specified by the input arguments."""
        comp = kwargs.pop("comp") if "comp" in kwargs else None
        res = self.to_xarray().sel(**kwargs, method="nearest")
        if comp:
            res = res.sel(comp=comp)
        return res

    def _hv_vdims_guess(self, kdims):
        """Try to find vector components matching the given kdims."""
        mesh_dims = "xyz"
        if len(mesh_dims) != self.nvdim:
            return None
        vdims = []
        for dim in kdims:
            if dim not in mesh_dims:  # hard-coded names in Mesh
                return None
            vdims.append(self.vdims[mesh_dims.index(dim)])
        return vdims

    @property
    def _hv_key_dims(self):
        """Dict of key dimensions of the field.

        Keys are the field dimensions (domain and vector space, e.g. x, y, z, comp) that
        have length > 1. Values are named_tuples ``hv_key_dim(data, unit)`` that contain
        the data (which has to fulfill len(data) > 1, typically as a numpy array or
        list) and the unit of a string (empty string if there is no unit).

        """
        mesh_dims = "xyz"
        key_dims = {
            dim: hv_key_dim(coords, "m")
            for dim in mesh_dims
            if len(coords := getattr(self.mesh.points, dim)) > 1
        }
        if self.nvdim > 1:
            key_dims["comp"] = hv_key_dim(self.vdims, "")
        return key_dims

    @property
    def fftn(self):
        """Fourier transform.

        Computes 3D FFT for "normal" fields, 2D FFT if the field is sliced.

        Returns
        -------
        discretisedfield.Field
        """
        mesh = self._fft_mesh()

        values = []
        for idx in range(self.nvdim):
            ft = np.fft.fftshift(np.fft.fftn(self.array[..., idx].squeeze()))
            values.append(ft.reshape(mesh.n))

        return self.__class__(
            mesh,
            nvdim=len(values),
            value=np.stack(values, axis=3),
            vdims=self.vdims,
        )

    @property
    def ifftn(self):
        """Inverse Fourier transform.

        Returns
        -------
        discretisedfield.Field
        """
        mesh = self.mesh.attributes["realspace_mesh"]
        if self.mesh.attributes["isplane"] and not mesh.attributes["isplane"]:
            mesh = mesh.plane(dfu.raxesdict[self.mesh.attributes["planeaxis"]])

        values = []
        for idx in range(self.nvdim):
            ft = np.fft.ifftn(np.fft.ifftshift(self.array[..., idx].squeeze()))
            values.append(ft.reshape(mesh.n))

        return self.__class__(
            mesh,
            nvdim=len(values),
            value=np.stack(values, axis=3),
            vdims=self.vdims,
        )

    @property
    def rfftn(self):
        """Real Fourier transform.

        Returns
        -------
        discretisedfield.Field
        """
        mesh = self._fft_mesh(rfft=True)

        values = []
        for idx in range(self.nvdim):
            array = self.array[..., idx].squeeze()
            # no shifting for the last axis
            ft = np.fft.fftshift(np.fft.rfftn(array), axes=range(len(array.shape) - 1))
            values.append(ft.reshape(mesh.n))

        return self.__class__(
            mesh,
            nvdim=len(values),
            value=np.stack(values, axis=3),
            vdims=self.vdims,
        )

    @property
    def irfftn(self):
        """Inverse real Fourier transform.

        Returns
        -------
        discretisedfield.Field
        """
        mesh = self.mesh.attributes["realspace_mesh"]
        if self.mesh.attributes["isplane"] and not mesh.attributes["isplane"]:
            mesh = mesh.plane(dfu.raxesdict[self.mesh.attributes["planeaxis"]])

        values = []
        for idx in range(self.nvdim):
            array = self.array[..., idx].squeeze()
            ft = np.fft.irfftn(
                np.fft.ifftshift(array, axes=range(len(array.shape) - 1)),
                s=[i for i in mesh.n if i > 1],
            )
            values.append(ft.reshape(mesh.n))

        return self.__class__(
            mesh,
            nvdim=len(values),
            value=np.stack(values, axis=3),
            vdims=self.vdims,
        )

    def _fft_mesh(self, rfft=False):
        """FFT can be one of fftfreq, rfftfreq."""
        p1 = []
        p2 = []
        n = []
        for i in range(3):
            if self.mesh.n[i] == 1:
                p1.append(0)
                p2.append(1 / self.mesh.cell[i])
                n.append(1)
            else:
                freqs = np.fft.fftshift(
                    np.fft.fftfreq(self.mesh.n[i], self.mesh.cell[i])
                )
                # Shift the region boundaries to get the correct coordinates of
                # mesh cells.
                dfreq = (freqs[1] - freqs[0]) / 2
                p1.append(min(freqs) - dfreq)
                p2.append(max(freqs) + dfreq)
                n.append(len(freqs))

        if rfft:
            # last frequency is different for rfft
            for i in [2, 1, 0]:
                if self.mesh.n[i] > 1:
                    freqs = np.fft.rfftfreq(self.mesh.n[i], self.mesh.cell[i])
                    dfreq = (freqs[1] - freqs[0]) / 2
                    p1[i] = min(freqs) - dfreq
                    p2[i] = max(freqs) + dfreq
                    n[i] = len(freqs)
                    break

        # TODO: Using PlaneMesh will simplify the code a lot here.
        mesh = df.Mesh(p1=p1, p2=p2, n=n)
        if self.mesh.attributes["isplane"]:
            mesh = mesh.plane(dfu.raxesdict[self.mesh.attributes["planeaxis"]])

        mesh.attributes["realspace_mesh"] = self.mesh
        mesh.attributes["fourierspace"] = True
        mesh.attributes["unit"] = rf'({mesh.attributes["unit"]})$^{{-1}}$'
        return mesh

    @property
    def real(self):
        """Real part of complex field."""
        return self.__class__(
            self.mesh,
            nvdim=self.nvdim,
            value=self.array.real,
            vdims=self.vdims,
            units=self.units,
        )

    @property
    def imag(self):
        """Imaginary part of complex field."""
        return self.__class__(
            self.mesh,
            nvdim=self.nvdim,
            value=self.array.imag,
            vdims=self.vdims,
            units=self.units,
        )

    @property
    def phase(self):
        """Phase of complex field."""
        return self.__class__(
            self.mesh,
            nvdim=self.nvdim,
            value=np.angle(self.array),
            vdims=self.vdims,
        )

    @property
    def abs(self):
        """Absolute value of complex field."""
        return self.__class__(
            self.mesh,
            nvdim=self.nvdim,
            value=np.abs(self.array),
            vdims=self.vdims,
        )

    @property
    def conjugate(self):
        """Complex conjugate of complex field."""
        return self.__class__(
            self.mesh,
            nvdim=self.nvdim,
            value=self.array.conjugate(),
            vdims=self.vdims,
            units=self.units,
        )

    # TODO check and write tests
    def __array_ufunc__(self, ufunc, method, *inputs, **kwargs):
        """Field class support for numpy ``ufuncs``."""
        # See reference implementation at:
        # https://numpy.org/doc/stable/reference/generated/numpy.lib.mixins.NDArrayOperatorsMixin.html#numpy.lib.mixins.NDArrayOperatorsMixin
        for x in inputs:
            if not isinstance(x, (Field, np.ndarray, numbers.Number)):
                return NotImplemented
        out = kwargs.get("out", ())
        if out:
            for x in out:
                if not isinstance(x, Field):
                    return NotImplemented

        mesh = [x.mesh for x in inputs if isinstance(x, Field)]
        inputs = tuple(x.array if isinstance(x, Field) else x for x in inputs)
        if out:
            kwargs["out"] = tuple(x.array for x in out)

        result = getattr(ufunc, method)(*inputs, **kwargs)
        if isinstance(result, tuple):
            if len(result) != len(mesh):
                raise ValueError("wrong number of Field objects")
            return tuple(
                self.__class__(
                    m,
                    nvdim=x.shape[-1],
                    value=x,
                    vdims=self.vdims,
                )
                for x, m in zip(result, mesh)
            )
        elif method == "at":
            return None
        else:
            return self.__class__(
                mesh[0],
                nvdim=result.shape[-1],
                value=result,
                vdims=self.vdims,
            )

    def to_xarray(self, name="field", units=None):
        """Field value as ``xarray.DataArray``.

        The function returns an ``xarray.DataArray`` with dimensions ``x``,
        ``y``, ``z``, and ``comp`` (``only if field.nvdim > 1``). The coordinates
        of the geometric dimensions are derived from ``self.mesh.points``,
        and for vector field components from ``self.vdims``. Addtionally,
        the values of ``self.mesh.cell``, ``self.mesh.region.pmin``, and
        ``self.mesh.region.pmax`` are stored as ``cell``, ``pmin``, and ``pmax``
        attributes of the DataArray. The ``units`` attribute of geometric
        dimensions is set to ``self.mesh.attributes['unit']``.

        The name and units of the field ``DataArray`` can be set by passing
        ``name`` and ``units``. If the type of value passed to any of the two
        arguments is not ``str``, then a ``TypeError`` is raised.

        Parameters
        ----------
        name : str, optional

            String to set name of the field ``DataArray``.

        units : str, optional

            String to set units of the field ``DataArray``.

        Returns
        -------
        xarray.DataArray

            Field values DataArray.

        Raises
        ------
        TypeError

            If either ``name`` or ``units`` argument is not a string.

        Examples
        --------
        1. Create a field

        >>> import discretisedfield as df
        ...
        >>> p1 = (0, 0, 0)
        >>> p2 = (10, 10, 10)
        >>> cell = (1, 1, 1)
        >>> mesh = df.Mesh(p1=p1, p2=p2, cell=cell)
        >>> field = df.Field(mesh=mesh, nvdim=3, value=(1, 0, 0), norm=1.)
        ...
        >>> field
        Field(...)

        2. Create `xarray.DataArray` from field

        >>> xa = field.to_xarray()
        >>> xa
        <xarray.DataArray 'field' (x: 10, y: 10, z: 10, comp: 3)>
        ...

        3. Select values of `x` component

        >>> xa.sel(comp='x')
        <xarray.DataArray 'field' (x: 10, y: 10, z: 10)>
        ...

        """
        if not isinstance(name, str):
            msg = "Name argument must be a string."
            raise TypeError(msg)

        if units is not None and not isinstance(units, str):
            msg = "Units argument must be a string."
            raise TypeError(msg)

        axes = ["x", "y", "z"]

        data_array_coords = {axis: getattr(self.mesh.points, axis) for axis in axes}

        if "unit" in self.mesh.attributes:
            geo_units_dict = dict.fromkeys(axes, self.mesh.attributes["unit"])
        else:
            geo_units_dict = dict.fromkeys(axes, "m")

        if self.nvdim > 1:
            data_array_dims = axes + ["comp"]
            if self.vdims is not None:
                data_array_coords["comp"] = self.vdims
            field_array = self.array
        else:
            data_array_dims = axes
            field_array = np.squeeze(self.array, axis=-1)

        data_array = xr.DataArray(
            field_array,
            dims=data_array_dims,
            coords=data_array_coords,
            name=name,
            attrs=dict(
                units=units or self.units,
                cell=self.mesh.cell,
                pmin=self.mesh.region.pmin,
                pmax=self.mesh.region.pmax,
            ),
        )

        for dim in geo_units_dict:
            data_array[dim].attrs["units"] = geo_units_dict[dim]

        return data_array

    @classmethod
    def from_xarray(cls, xa):
        """Create ``discretisedfield.Field`` from ``xarray.DataArray``

        The class method accepts an ``xarray.DataArray`` as an argument to
        return a ``discretisedfield.Field`` object. The DataArray must have
        either three (``x``, ``y``, and ``z`` for a scalar field) or four
        (additionally ``comp`` for a vector field) dimensions corresponding to
        geometric axes and components of the field, respectively. The
        coordinates of the ``x``, ``y``, and ``z`` dimensions represent the
        discretisation along the respective axis and must have equally spaced
        values. The coordinates of ``comp`` represent the field components
        (e.g. ['x', 'y', 'z'] for a 3D vector field).

        The ``DataArray`` is expected to have ``cell``, ``p1``, and ``p2``
        attributes for creating ``discretisedfield.Mesh`` required by the
        ``discretisedfield.Field`` object. However, in the absence of these
        attributes, the coordinates of ``x``, ``y``, and ``z`` dimensions are
        utilized. It should be noted that ``cell`` attribute is required if
        any of the geometric directions has only a single cell.

        Parameters
        ----------
        xa : xarray.DataArray

            DataArray to create Field.

        Returns
        -------
        discretisedfield.Field

            Field created from DataArray.

        Raises
        ------
        TypeError

            If argument is not ``xarray.DataArray``.

        KeyError

            If at least one of the geometric dimension coordinates has a single
            value and ``cell`` attribute is missing.

        ValueError

            - If ``DataArray.ndim`` is not 3 or 4.
            - If ``DataArray.dims`` are not either ``['x', 'y', 'z']`` or
              ``['x', 'y', 'z', 'comp']``
            - If coordinates of ``x``, ``y``, or ``z`` are not equally
              spaced

        Examples
        --------
        1. Create a DataArray

        >>> import xarray as xr
        >>> import numpy as np
        ...
        >>> xa = xr.DataArray(np.ones((20, 20, 20, 3), dtype=float),
        ...                   dims = ['x', 'y', 'z', 'comp'],
        ...                   coords = dict(x=np.arange(0, 20),
        ...                                 y=np.arange(0, 20),
        ...                                 z=np.arange(0, 20),
        ...                                 comp=['x', 'y', 'z']),
        ...                   name = 'mag',
        ...                   attrs = dict(cell=[1., 1., 1.],
        ...                                p1=[1., 1., 1.],
        ...                                p2=[21., 21., 21.]))
        >>> xa
        <xarray.DataArray 'mag' (x: 20, y: 20, z: 20, comp: 3)>
        ...

        2. Create Field from DataArray

        >>> import discretisedfield as df
        ...
        >>> field = df.Field.from_xarray(xa)
        >>> field
        Field(...)
        >>> field.mean()
        array([1., 1., 1.])

        """
        if not isinstance(xa, xr.DataArray):
            raise TypeError("Argument must be a xr.DataArray.")

        if xa.ndim not in [3, 4]:
            raise ValueError(
                "DataArray dimensions must be 3 for a scalar and 4 for a vector field."
            )

        if xa.ndim == 3 and sorted(xa.dims) != ["x", "y", "z"]:
            raise ValueError("The dimensions must be 'x', 'y', and 'z'.")
        elif xa.ndim == 4 and sorted(xa.dims) != ["comp", "x", "y", "z"]:
            raise ValueError("The dimensions must be 'x', 'y', 'z',and 'comp'.")

        for i in "xyz":
            if xa[i].values.size > 1 and not np.allclose(
                np.diff(xa[i].values), np.diff(xa[i].values).mean()
            ):
                raise ValueError(f"Coordinates of {i} must be equally spaced.")

        try:
            cell = xa.attrs["cell"]
        except KeyError:
            if any(len_ == 1 for len_ in xa.values.shape[:3]):
                raise KeyError(
                    "DataArray must have a 'cell' attribute if any "
                    "of the geometric directions has a single cell."
                ) from None
            cell = [np.diff(xa[i].values).mean() for i in "xyz"]

        p1 = (
            xa.attrs["pmin"]
            if "pmin" in xa.attrs
            else [xa[i].values[0] - c / 2 for i, c in zip("xyz", cell)]
        )
        p2 = (
            xa.attrs["pmax"]
            if "pmax" in xa.attrs
            else [xa[i].values[-1] + c / 2 for i, c in zip("xyz", cell)]
        )

        if any("units" not in xa[i].attrs for i in "xyz"):
            mesh = df.Mesh(p1=p1, p2=p2, cell=cell)
        else:
            mesh = df.Mesh(
                p1=p1, p2=p2, cell=cell, attributes={"unit": xa["z"].attrs["units"]}
            )

        comp = xa.comp.values if "comp" in xa.coords else None
        val = np.expand_dims(xa.values, axis=-1) if xa.ndim == 3 else xa.values
        nvdim = 1 if xa.ndim == 3 else val.shape[-1]
        return cls(mesh=mesh, nvdim=nvdim, value=val, vdims=comp, dtype=xa.values.dtype)


@functools.singledispatch
def _as_array(val, mesh, nvdim, dtype):
    raise TypeError("Unsupported type {type(val)}.")


# to avoid str being interpreted as iterable
@_as_array.register(str)
def _(val, mesh, nvdim, dtype):
    raise TypeError("Unsupported type {type(val)}.")


@_as_array.register(numbers.Complex)
@_as_array.register(collections.abc.Iterable)
def _(val, mesh, nvdim, dtype):
    if isinstance(val, numbers.Complex) and nvdim > 1 and val != 0:
        raise ValueError(
            f"Wrong dimension 1 provided for value; expected dimension is {nvdim}"
        )
    dtype = dtype or max(np.asarray(val).dtype, np.float64)
    return np.full((*mesh.n, nvdim), val, dtype=dtype)


@_as_array.register(collections.abc.Callable)
def _(val, mesh, nvdim, dtype):
    # will only be called on user input
    # dtype must be specified by the user for complex values
    array = np.empty((*mesh.n, nvdim), dtype=dtype)
    for index, point in zip(mesh.indices, mesh):
        array[index] = val(point)
    return array


@_as_array.register(Field)
def _(val, mesh, nvdim, dtype):
    if mesh.region not in val.mesh.region:
        raise ValueError(
            f"{val.mesh.region} of the provided field does not "
            f"contain {mesh.region} of the field that is being "
            "created."
        )
    value = (
        val.to_xarray()
        .sel(x=mesh.points.x, y=mesh.points.y, z=mesh.points.z, method="nearest")
        .data
    )
    if nvdim == 1:
        # xarray dataarrays for scalar data are three dimensional
        return value.reshape(*mesh.n, -1)
    return value


@_as_array.register(dict)
def _(val, mesh, nvdim, dtype):
    # will only be called on user input
    # dtype must be specified by the user for complex values
    dtype = dtype or np.float64
    fill_value = (
        val["default"] if "default" in val and not callable(val["default"]) else np.nan
    )
    array = np.full((*mesh.n, nvdim), fill_value, dtype=dtype)

    for subregion in reversed(mesh.subregions.keys()):
        # subregions can overlap, first subregion takes precedence
        try:
            submesh = mesh[subregion]
            subval = val[subregion]
        except KeyError:
            continue
        else:
            slices = mesh.region2slices(submesh.region)
            array[slices] = _as_array(subval, submesh, nvdim, dtype)

    if np.any(np.isnan(array)):
        # not all subregion keys specified and 'default' is missing or callable
        if "default" not in val:
            raise KeyError(
                "Key 'default' required if not all subregion keys are specified."
            )
        subval = val["default"]
        for ix, iy, iz in np.argwhere(np.isnan(array[..., 0])):
            # only spatial indices required -> array[..., 0]
            array[ix, iy, iz] = subval(mesh.index2point((ix, iy, iz)))

    return array<|MERGE_RESOLUTION|>--- conflicted
+++ resolved
@@ -1957,26 +1957,10 @@
 
         padded_array = self.pad(pad_width, mode=padding_mode).array
 
-<<<<<<< HEAD
         # Create FinDiff object.
         diff_fd = fd.FinDiff(
             direction_idx, self.mesh.cell[direction_idx], order, acc=acc
         )
-=======
-        if n not in (1, 2):
-            msg = f"Derivative of the n={n} order is not implemented."
-            raise NotImplementedError(msg)
-
-        elif n == 1:
-            if self.nvdim == 1:
-                derivative_array = np.gradient(
-                    padded_array[..., 0], self.mesh.cell[direction], axis=direction
-                )[..., np.newaxis]
-            else:
-                derivative_array = np.gradient(
-                    padded_array, self.mesh.cell[direction], axis=direction
-                )
->>>>>>> 80a99dec
 
         derivative_array = diff_fd(padded_array)
 
@@ -2140,13 +2124,8 @@
 
         return sum(
             [
-<<<<<<< HEAD
-                getattr(self, self.components[i]).diff(dfu.raxesdict[i])
-                for i in range(self.dim)
-=======
-                getattr(self, self.vdims[i]).derivative(dfu.raxesdict[i])
+                getattr(self, self.vdims[i]).diff(dfu.raxesdict[i])
                 for i in range(self.nvdim)
->>>>>>> 80a99dec
             ]
         )
 
@@ -2219,17 +2198,10 @@
             msg = f"Cannot compute curl for nvdim={self.nvdim} field."
             raise ValueError(msg)
 
-<<<<<<< HEAD
-        x, y, z = self.components
+        x, y, z = self.vdims
         curl_x = getattr(self, z).diff("y") - getattr(self, y).diff("z")
         curl_y = getattr(self, x).diff("z") - getattr(self, z).diff("x")
         curl_z = getattr(self, y).diff("x") - getattr(self, x).diff("y")
-=======
-        x, y, z = self.vdims
-        curl_x = getattr(self, z).derivative("y") - getattr(self, y).derivative("z")
-        curl_y = getattr(self, x).derivative("z") - getattr(self, z).derivative("x")
-        curl_z = getattr(self, y).derivative("x") - getattr(self, x).derivative("y")
->>>>>>> 80a99dec
 
         return curl_x << curl_y << curl_z
 
