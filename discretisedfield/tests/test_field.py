import os
import random
import re
import tempfile
import types

import holoviews as hv
import k3d
import matplotlib.pyplot as plt
import numpy as np
import pytest
import xarray as xr

import discretisedfield as df

from .test_mesh import html_re as mesh_html_re

html_re = (
    r"<strong>Field</strong>\s*<ul>\s*"
    rf"<li>{mesh_html_re}</li>\s*"
    r"<li>nvdim = \d+</li>\s*"
    r"(<li>vdims:\s*<ul>(<li>.*</li>\s*)+</ul>\s*</li>)?\s*"
    r"(<li>unit = .+</li>)?\s*"
    r"</ul>"
)

# Test inputs for initialising fields in the form [value, dtype]

# scalar functions: take a length-n tuple and return a scalar
sfuncs = [
    [lambda c: 1, np.float64],
    [lambda c: -2.4, np.float64],
    [lambda c: -6.4e-15, np.float64],
    [lambda c: 1 + 2j, np.complex128],
    [lambda c: sum(c) + 1, np.float64],
]
# vector functions: take a length-n tuple and return a length-3 vector
vfuncs = [
    [lambda c: (1, 2, 0), np.float64],
    [lambda c: (-2.4, 1e-3, 9), np.float64],
    [lambda c: (1 + 1j, 2 + 2j, 3 + 3j), np.complex128],
    [lambda c: (0, 1j, 1), np.complex128],
    [lambda c: (sum(c), np.min(c), np.max(c)), np.float64],
]
# scalar constants
consts = [
    [0, None],
    [-5.0, None],
    [np.pi, None],
    [1e-15, None],
    [1.2e12, None],
    [random.random(), None],
    [1 + 1j, None],
]
# vector constants
iters = [
    [(0, 0, 1), None],
    [(0, -5.1, np.pi), None],
    [[70, 1e15, 2 * np.pi], None],
    [[5, random.random(), np.pi], None],
    [np.array([4, -1, 3.7]), None],
    [np.array([2.1, 0.0, -5 * random.random()]), None],
    [(1 + 1j, 1 + 1j, 1 + 1j), None],
    [(0, 0, 1j), None],
    [np.random.random(3) + np.random.random(3) * 1j, None],
]


def check_hv(plot, types):
    # generate the first plot output to have enough data in plot.info
    hv.renderer("bokeh").get_plot(plot)
    # find strings like "    :DynamicMap [comp,z]" or "    :Image    [x,y]"
    # the number of spaces can vary
    assert sorted(
        re.findall(r"(?<=:)\w+ \[[^]]+\]", re.sub(r"\s+", " ", str(plot)))
    ) == sorted(types)


@pytest.fixture
def test_field():
    mesh = df.Mesh(p1=(-5e-9, -5e-9, -5e-9), p2=(5e-9, 5e-9, 5e-9), n=(5, 5, 5))
    c_array = mesh.coordinate_field().array

    def norm(points):
        return np.where(
            (points[..., 0] ** 2 + points[..., 1] ** 2) <= 5e-9**2, 1e5, 0
        )[..., np.newaxis]

    def value(points):
        res = np.zeros((*mesh.n, 3))
        res[..., 2] = np.where(points[..., 0] <= 0, 1, -1)
        return res

    return df.Field(
        mesh, nvdim=3, value=value(c_array), norm=norm(c_array), vdims=["a", "b", "c"]
    )


@pytest.mark.parametrize("value, dtype", consts + sfuncs)
def test_init_scalar_valid_args(valid_mesh, value, dtype):
    f = df.Field(valid_mesh, nvdim=1, value=value, dtype=dtype)
    assert isinstance(f, df.Field)
    assert f.array.shape == (*valid_mesh.n, 1)

    assert isinstance(f.mesh, df.Mesh)
    assert isinstance(f.nvdim, int)
    assert f.nvdim == 1
    assert isinstance(f.array, np.ndarray)
    assert f.array.shape == (*f.mesh.n, f.nvdim)
    rstr = repr(f)
    assert isinstance(rstr, str)
    pattern = (
        r"^Field\(Mesh\(Region\(pmin=\[.+\], pmax=\[.+\], .+\), .+\)," r" nvdim=\d+\)$"
    )
    if f.vdims:
        pattern = pattern[:-3] + r", vdims: \(.+\)\)$"
    if f.unit is not None:
        pattern = pattern[:-3] + r", unit=.+\)$"
    assert re.search(pattern, rstr)

    assert isinstance(f._repr_html_(), str)
    assert re.search(html_re, f._repr_html_(), re.DOTALL)

    assert isinstance(f.__iter__(), types.GeneratorType)
    assert len(list(f)) == len(f.mesh)


@pytest.mark.parametrize("value, dtype", iters + vfuncs)
def test_init_vector_valid_args(valid_mesh, value, dtype):

    f = df.Field(valid_mesh, nvdim=3, value=value, dtype=dtype)
    assert isinstance(f, df.Field)

    assert isinstance(f.mesh, df.Mesh)
    assert isinstance(f.nvdim, int)
    assert f.nvdim == 3
    assert isinstance(f.array, np.ndarray)
    assert f.array.shape == (*f.mesh.n, f.nvdim)
    rstr = repr(f)
    assert isinstance(rstr, str)
    pattern = (
        r"^Field\(Mesh\(Region\(pmin=\[.+\], pmax=\[.+\], .+\), .+\)," r" nvdim=\d+\)$"
    )
    if f.vdims:
        pattern = pattern[:-3] + r", vdims: \(.+\)\)$"
    if f.unit is not None:
        pattern = pattern[:-3] + r", unit=.+\)$"
    assert re.search(pattern, rstr)

    assert isinstance(f._repr_html_(), str)
    assert re.search(html_re, f._repr_html_(), re.DOTALL)
    assert isinstance(f.__iter__(), types.GeneratorType)
    assert len(list(f)) == len(f.mesh)


@pytest.mark.parametrize("unit", [None, "T", "A/m"])
@pytest.mark.parametrize(
    "mesh, nvdim, value, dtype",
    [
        [df.Mesh(p1=0, p2=10, n=10), 1, lambda c: c + c**2 * 1j, np.complex128],
        [
            df.Mesh(p1=-5e-9, p2=10e-9, n=11),
            4,
            lambda c: (c, c**2, c**3 + 100, c - 1),
            np.float64,
        ],
        [
            df.Mesh(p1=(0, 0), p2=(1, 1), n=[1, 1]),
            2,
            lambda c: (c[0] + 10, c[1]),
            np.float64,
        ],
        [
            df.Mesh(p1=(0, 0, 0, 0), p2=(1, 2, 3, 4), cell=(1, 1, 1, 1)),
            3,
            lambda c: (c[0] - 1, c[1] + 70, c[2] * 0.1 + c[3]),
            np.float64,
        ],
    ],
)
def test_init_special_combinations(mesh, nvdim, value, dtype, unit):
    f = df.Field(mesh, nvdim=nvdim, value=value, dtype=dtype, unit=unit)
    assert isinstance(f, df.Field)
    assert f.array.shape == (*mesh.n, nvdim)

    assert isinstance(f.mesh, df.Mesh)
    assert isinstance(f.nvdim, int)
    assert f.nvdim == nvdim
    assert isinstance(f.array, np.ndarray)
    assert f.array.shape == (*f.mesh.n, f.nvdim)
    rstr = repr(f)
    assert isinstance(rstr, str)
    pattern = (
        r"^Field\(Mesh\(Region\(pmin=\[.+\], pmax=\[.+\], .+\), .+\)," r" nvdim=\d+\)$"
    )
    if f.vdims:
        pattern = pattern[:-3] + r", vdims: \(.+\)\)$"
    if f.unit is not None:
        pattern = pattern[:-3] + r", unit=.+\)$"
    assert re.search(pattern, rstr)

    assert isinstance(f._repr_html_(), str)
    assert re.search(html_re, f._repr_html_(), re.DOTALL)

    assert isinstance(f.__iter__(), types.GeneratorType)
    assert len(list(f)) == len(f.mesh)


def test_init_invalid_arguments():
    p1 = (0, 0, 0)
    p2 = (10e-9, 10e-9, 10e-9)
    n = (5, 5, 5)
    mesh = df.Mesh(p1=p1, p2=p2, n=n)
    with pytest.raises(TypeError):
        df.Field("meaningless_mesh_string", nvdim=1)

    # wrong abc.Iterable
    with pytest.raises(TypeError):
        df.Field(mesh, nvdim=1, value="string")

    # all builtin types are numeric types or Iterable
    class WrongType:
        pass

    with pytest.raises(TypeError):
        df.Field(mesh, nvdim=1, value=WrongType())


@pytest.mark.parametrize(
    "nvdim, error",
    [(0, ValueError), (-1, ValueError), ("dim", TypeError), ((2, 3), TypeError)],
)
def test_init_invalid_nvdims(mesh_3d, nvdim, error):
    with pytest.raises(error):
        df.Field(mesh_3d, nvdim=nvdim)


def test_set_with_ndarray(valid_mesh):
    f = df.Field(valid_mesh, nvdim=3, value=np.ones((*valid_mesh.n, 3)))

    assert isinstance(f, df.Field)
    assert np.allclose(f.mean(), (1, 1, 1))

    with pytest.raises(ValueError):
        f.update_field_values(np.ones((2, 2)))


@pytest.mark.parametrize("func, dtype", sfuncs)
def test_set_with_callable_scalar(valid_mesh, func, dtype):
    f = df.Field(valid_mesh, nvdim=1, value=func, dtype=dtype)
    assert isinstance(f, df.Field)

    def random_point(f):
        return (
            np.random.random(valid_mesh.region.ndim) * f.mesh.region.edges
            + f.mesh.region.pmin
        )

    rp = random_point(f)
    # Make sure to be at the centre of the cell
    rp = f.mesh.index2point(tuple(f.mesh.point2index(rp)))
    assert f(rp) == func(rp)


@pytest.mark.parametrize("func, dtype", vfuncs)
def test_set_with_callable_vector(valid_mesh, func, dtype):
    f = df.Field(valid_mesh, nvdim=3, value=func, dtype=dtype)
    assert isinstance(f, df.Field)

    def random_point(f):
        return (
            np.random.random(valid_mesh.region.ndim) * f.mesh.region.edges
            + f.mesh.region.pmin
        )

    rp = random_point(f)
    rp = f.mesh.index2point(tuple(f.mesh.point2index(rp)))
    assert np.all(f(rp) == func(rp))


def test_set_with_dict():
    # 3d space with two subregions; one constant and one callable value
    p1 = (0, 0, 0)
    p2 = (10e-9, 10e-9, 10e-9)
    n = (5, 5, 5)
    subregions = {
        "r1": df.Region(p1=(0, 0, 0), p2=(4e-9, 10e-9, 10e-9)),
        "r2": df.Region(p1=(4e-9, 0, 0), p2=(10e-9, 10e-9, 10e-9)),
    }
    mesh = df.Mesh(p1=p1, p2=p2, n=n, subregions=subregions)

    field = df.Field(mesh, nvdim=3, value={"r1": (0, 0, 1), "r2": lambda c: c})
    assert np.all(field((3e-9, 7e-9, 9e-9)) == (0, 0, 1))
    assert np.allclose(field((8e-9, 2.5e-9, 9e-9)), (9e-9, 3e-9, 9e-9), atol=0)

    # subregions do not span the entire space
    subregions = {"r1": df.Region(p1=(0, 0, 0), p2=(4e-9, 10e-9, 10e-9))}
    mesh = df.Mesh(p1=p1, p2=p2, n=n, subregions=subregions)
    with pytest.raises(KeyError):
        field = df.Field(mesh, nvdim=3, value={"r1": (0, 0, 1)})

    # subregions do not span the entire space but there is a "default"
    field = df.Field(mesh, nvdim=3, value={"r1": (0, 0, 1), "default": (1, 1, 1)})
    assert np.all(field((3e-9, 7e-9, 9e-9)) == (0, 0, 1))
    assert np.all(field((8e-9, 2e-9, 9e-9)) == (1, 1, 1))

    # no values for subregions, only "default"
    field = df.Field(mesh, nvdim=3, value={"default": (1, 1, 1)})
    assert np.all(field.array == (1, 1, 1))

    # 1d space with one subregion and callable default
    p1 = 0
    p2 = 10e-9
    n = 5
    subregions = {
        "r1": df.Region(p1=0, p2=4e-9),
    }
    mesh = df.Mesh(p1=p1, p2=p2, n=n, subregions=subregions)
    # dtype has to be specified for isinstance(value, dict)
    field = df.Field(
        mesh,
        nvdim=3,
        value={"r1": (0, 0, 1 + 2j), "default": lambda c: (c, 0, 0)},
        dtype=np.complex128,
    )
    assert np.all(field(3e-9) == (0, 0, 1 + 2j))
    assert np.allclose(field(8e-9), (9e-9, 0, 0), atol=0)


def test_set_exception(valid_mesh):
    with pytest.raises(TypeError):
        df.Field(valid_mesh, nvdim=3, value="meaningless_string")

    with pytest.raises(ValueError):
        df.Field(valid_mesh, nvdim=3, value=5 + 5j)


def test_vdims(valid_mesh):
    valid_components = ["a", "b", "c", "d", "e", "f"]
    invalid_components = ["a", "grad", "b", "div", "array", "c"]
    for nvdim in range(2, 7):
        f = df.Field(
            valid_mesh,
            nvdim=nvdim,
            value=list(range(nvdim)),
            vdims=valid_components[:nvdim],
        )
        assert f.vdims == valid_components[:nvdim]
        assert isinstance(f, df.Field)

        with pytest.raises(ValueError):
            df.Field(
                valid_mesh,
                nvdim=nvdim,
                value=list(range(nvdim)),
                vdims=invalid_components[:nvdim],
            )

    # wrong number of components
    with pytest.raises(ValueError):
        df.Field(valid_mesh, nvdim=3, value=(1, 1, 1), vdims=valid_components)
    with pytest.raises(ValueError):
        df.Field(valid_mesh, nvdim=3, value=(1, 1, 1), vdims=["x", "y"])

    # components not unique
    with pytest.raises(ValueError):
        df.Field(valid_mesh, nvdim=3, value=(1, 1, 1), vdims=["x", "y", "x"])

    # test lshift
    f1 = df.Field(valid_mesh, nvdim=1, value=1)
    f2 = df.Field(valid_mesh, nvdim=1, value=2)
    f3 = df.Field(valid_mesh, nvdim=1, value=3)

    f12 = f1 << f2
    assert isinstance(f12, df.Field)
    assert np.allclose(f12.array[(0,) * valid_mesh.region.ndim, :], [1, 2])
    assert f12.x == f1
    assert f12.y == f2

    f123 = f1 << f2 << f3
    # check value at one point
    assert np.allclose(f123.array[(0,) * valid_mesh.region.ndim, :], [1, 2, 3])
    assert f123.x == f1
    assert f123.y == f2
    assert f123.z == f3

    fa = df.Field(valid_mesh, nvdim=1, value=10, vdims=["a"])
    fb = df.Field(valid_mesh, nvdim=1, value=20, vdims=["b"])

    # default components if not all fields have component labels
    f1a = f1 << fa
    assert isinstance(f1a, df.Field)
    assert f1a.vdims == ["x", "y"]

    # custom components if all fields have custom components
    fab = fa << fb
    assert isinstance(fab, df.Field)
    assert fab.vdims == ["a", "b"]


def test_unit(test_field):
    assert test_field.unit is None
    mesh = test_field.mesh
    field = df.Field(mesh, nvdim=3, value=(1, 2, 3), unit="A/m")
    assert isinstance(field, df.Field)
    assert field.unit == "A/m"
    field.unit = "mT"
    assert field.unit == "mT"
    with pytest.raises(TypeError):
        field.unit = 3
    assert field.unit == "mT"
    field.unit = None
    assert field.unit is None

    with pytest.raises(TypeError):
        df.Field(mesh, nvdim=1, unit=1)


# TODO Sam
def test_value():
    p1 = (0, 0, 0)
    p2 = (10e-9, 10e-9, 10e-9)
    n = (5, 5, 5)
    mesh = df.Mesh(p1=p1, p2=p2, n=n)

    f = df.Field(mesh, nvdim=3)
    f.update_field_values((1, 1, 1))

    assert np.allclose(f.mean(), (1, 1, 1))


def test_average():
    mesh = df.Mesh(p1=(0, 0, 0), p2=(10, 10, 10), cell=(5, 5, 5))
    f = df.Field(mesh, nvdim=3, value=(2, 2, 2))
    with pytest.warns(DeprecationWarning):
        f.average


# TODO Sam
@pytest.mark.parametrize("norm_value", [1, 2.1, 50, 1e-3, np.pi])
@pytest.mark.parametrize("value, dtype", iters + vfuncs)
def test_norm(valid_mesh, value, dtype, norm_value):
    f = df.Field(valid_mesh, nvdim=3, value=(2, 2, 2))

    assert np.allclose(f.norm.array, 2 * np.sqrt(3))
    assert np.allclose(f.array, 2)

    f.norm = 1
    assert np.allclose(f.norm.array, 1)
    assert np.allclose(f.array, 1 / np.sqrt(3))

    f = df.Field(valid_mesh, nvdim=3, value=value, norm=norm_value, dtype=dtype)

    # TODO: Why is this included?
    # Compute norm.
    norm = f.array[..., 0] ** 2
    norm += f.array[..., 1] ** 2
    norm += f.array[..., 2] ** 2
    norm = np.sqrt(norm)

    assert np.all(norm.shape == f.mesh.n)
    assert f.norm.array.shape == (*tuple(f.mesh.n), 1)
    assert np.all(abs(f.norm.array - norm_value) < 1e-12)

    # Exception
    valid_mesh = df.Mesh(p1=(0, 0, 0), p2=(10, 10, 10), cell=(1, 1, 1))
    f = df.Field(valid_mesh, nvdim=1, value=-5)
    f.norm = 5


def test_norm_is_not_preserved():
    p1 = (0, 0, 0)
    p2 = (10e-9, 10e-9, 10e-9)
    n = (5, 5, 5)
    mesh = df.Mesh(p1=p1, p2=p2, n=n)

    f = df.Field(mesh, nvdim=3)

    f.update_field_values((0, 3, 0))
    f.norm = 1
    assert np.all(f.norm.array == 1)

    f.update_field_values((0, 2, 0))
    assert np.all(f.norm.array == 2)


def test_norm_zero_field():
    p1 = (0, 0, 0)
    p2 = (10e-9, 10e-9, 10e-9)
    n = (5, 5, 5)
    mesh = df.Mesh(p1=p1, p2=p2, n=n)

    f = df.Field(mesh, nvdim=3, value=(0, 0, 0))
    f.norm = 1  # Does not change the norm of zero field
    assert np.all(f.norm.array == 0)


# TODO Sam
def test_orientation():
    p1 = (-5e-9, -5e-9, -5e-9)
    p2 = (5e-9, 5e-9, 5e-9)
    cell = (1e-9, 1e-9, 1e-9)
    mesh = df.Mesh(p1=p1, p2=p2, cell=cell)

    # No zero-norm cells
    f = df.Field(mesh, nvdim=3, value=(2, 0, 0))
    assert isinstance(f.orientation, df.Field)
    assert np.allclose(f.orientation.mean(), (1, 0, 0))

    # With zero-norm cells
    def value_fun(point):
        x, y, z = point
        if x <= 0:
            return (0, 0, 0)
        else:
            return (3, 0, 4)

    f = df.Field(mesh, nvdim=3, value=value_fun)
    assert np.allclose(f.orientation((-1.5e-9, 3e-9, 0)), (0, 0, 0))
    assert np.allclose(f.orientation((1.5e-9, 3e-9, 0)), (0.6, 0, 0.8))

    f = df.Field(mesh, nvdim=1, value=0)
    with pytest.raises(ValueError):
        f.orientation


# TODO Martin
def test_call():
    p1 = (-5e-9, -5e-9, -5e-9)
    p2 = (5e-9, 5e-9, 5e-9)
    n = (5, 5, 10)  # cell points in x, y at: [-4, -2, 0, 2, 4] * 1e-9
    mesh = df.Mesh(p1=p1, p2=p2, n=n)

    f = df.Field(mesh, nvdim=3, value=lambda p: (p[0], p[1], 1))
    assert np.allclose(f((0, 0, 0)), (0, 0, 1))
    assert np.allclose(f((0.5e-9, 0.5e-9, 0.5e-9)), (0, 0, 1))
    assert np.allclose(f((2e-9, 2e-9, 2e-9)), (2e-9, 2e-9, 1))
    assert np.allclose(f((1.5e-9, 2.5e-9, 1.5e-9)), (2e-9, 2e-9, 1))
    assert np.allclose(f((1.5e-9, 3.5e-9, 1.5e-9)), (2e-9, 4e-9, 1))
    assert np.allclose(f((-5e-9, 5e-9, -5e-9)), (-4e-9, 4e-9, 1))

    with pytest.raises(ValueError):
        f((0, 1, 0))

    with pytest.raises(ValueError):
        f((0, 0))


@pytest.mark.xfail(reason="needs mesh.sel")
def test_mean():
    tol = 1e-12

    p1 = (-5e-9, -5e-9, -5e-9)
    p2 = (5e-9, 5e-9, 5e-9)
    cell = (1e-9, 1e-9, 1e-9)
    mesh = df.Mesh(p1=p1, p2=p2, cell=cell)

    f = df.Field(mesh, nvdim=1, value=2)
    assert abs(f.mean() - 2) < tol

    f = df.Field(mesh, nvdim=3, value=(0, 1, 2))
    assert np.allclose(f.mean(), (0, 1, 2))

    # Test with direction
    assert np.allclose(f.mean(direction="x").array, (0, 1, 2))
    assert np.allclose(f.mean(direction="y").array, (0, 1, 2))
    assert np.allclose(f.mean(direction="z").array, (0, 1, 2))

    with pytest.raises(ValueError):
        f.mean(direction="a")

    assert np.allclose(f.mean(direction=["x", "y"]).array, (0, 1, 2))
    assert np.allclose(f.mean(direction=["y", "x"]).array, (0, 1, 2))
    assert np.allclose(f.mean(direction=["x", "z"]).array, (0, 1, 2))
    assert np.allclose(f.mean(direction=["y", "z"]).array, (0, 1, 2))
    assert np.allclose(f.mean(direction=("y", "z")).array, (0, 1, 2))

    with pytest.raises(ValueError):
        f.mean(direction=["x", "a"])

    with pytest.raises(ValueError):
        f.mean(direction=["a", "x"])

    with pytest.raises(ValueError):
        f.mean(direction=["a", "b"])

    with pytest.raises(ValueError):
        f.mean(direction=["x", "x"])

    assert np.allclose(f.mean(direction=["x", "y", "z"]), f.mean())
    assert np.allclose(f.mean(direction=("x", "y", "z")), f.mean())

    with pytest.raises(ValueError):
        f.mean(direction=["x", "y", "z", "a"])

    with pytest.raises(ValueError):
        f.mean(direction=["x", "y", "z", "z"])


# TODO Martin
def test_field_component(valid_mesh):
    f = df.Field(valid_mesh, nvdim=3, value=(1, 2, 3))
    assert all(isinstance(getattr(f, i), df.Field) for i in "xyz")
    assert all(getattr(f, i).nvdim == 1 for i in "xyz")

    f = df.Field(valid_mesh, nvdim=2, value=(1, 2))
    assert all(isinstance(getattr(f, i), df.Field) for i in "xy")
    assert all(getattr(f, i).nvdim == 1 for i in "xy")

    # Exception.
    f = df.Field(valid_mesh, nvdim=1, value=1)
    with pytest.raises(AttributeError):
        f.x.nvdim


def test_get_attribute_exception(mesh_3d):
    f = df.Field(mesh_3d, nvdim=3)
    with pytest.raises(AttributeError) as excinfo:
        f.__getattr__("nonexisting_attribute")
        assert "has no attribute" in str(excinfo.value)


# TODO Check and update (Martin and Sam, low priority)
def test_dir(valid_mesh):
    f = df.Field(valid_mesh, nvdim=3, value=(5, 6, -9))
    assert all(attr in dir(f) for attr in ["x", "y", "z", "div"])
    assert "grad" not in dir(f)

    f = df.Field(valid_mesh, nvdim=1, value=1)
    assert all(attr not in dir(f) for attr in ["x", "y", "z", "div"])
    assert "grad" in dir(f)


def test_eq():
    p1 = (-5e-9, -5e-9, -5e-9)
    p2 = (15e-9, 5e-9, 5e-9)
    cell = (5e-9, 1e-9, 2.5e-9)
    mesh = df.Mesh(p1=p1, p2=p2, cell=cell)

    f1 = df.Field(mesh, nvdim=1, value=0.2)
    f2 = df.Field(mesh, nvdim=1, value=0.2)
    f3 = df.Field(mesh, nvdim=1, value=3.1)
    f4 = df.Field(mesh, nvdim=3, value=(1, -6, 0))
    f5 = df.Field(mesh, nvdim=3, value=(1, -6, 0))
    f6 = df.Field(mesh, nvdim=3, value=(1, -6, 0), vdims=list("abc"))
    f7 = df.Field(mesh, nvdim=3, value=(1, -6, 0), unit="A/m")

    assert f1 == f2
    assert not f1 != f2
    assert not f1 == f3
    assert f1 != f3
    assert not f2 == f4
    assert f2 != f4
    assert f4 == f5
    assert not f4 != f5
    assert not f1 == 0.2
    assert f1 != 0.2
    assert f5 == f6
    assert f5 == f7


# TODO Hans
def test_allclose():
    p1 = (-5e-9, -5e-9, -5e-9)
    p2 = (15e-9, 5e-9, 5e-9)
    cell = (5e-9, 1e-9, 2.5e-9)
    mesh = df.Mesh(p1=p1, p2=p2, cell=cell)

    f1 = df.Field(mesh, nvdim=1, value=0.2)
    f2 = df.Field(mesh, nvdim=1, value=0.2 + 1e-9)
    f3 = df.Field(mesh, nvdim=1, value=0.21)
    f4 = df.Field(mesh, nvdim=3, value=(1, -6, 0))
    f5 = df.Field(mesh, nvdim=3, value=(1, -6 + 1e-8, 0))
    f6 = df.Field(mesh, nvdim=3, value=(1, -6.01, 0))

    assert f1.allclose(f2)
    assert not f1.allclose(f3)
    assert not f1.allclose(f5)
    assert f4.allclose(f5)
    assert not f4.allclose(f6)

    with pytest.raises(TypeError):
        f1.allclose(2)


def test_point_neg():
    p1 = (-5e-9, -5e-9, -5e-9)
    p2 = (5e-9, 5e-9, 5e-9)
    cell = (1e-9, 1e-9, 1e-9)
    mesh = df.Mesh(p1=p1, p2=p2, cell=cell)

    # Scalar field
    f = df.Field(mesh, nvdim=1, value=3)
    res = -f
    assert isinstance(res, df.Field)
    assert res.mean() == -3
    assert f == +f
    assert f == -(-f)
    assert f == +(-(-f))

    # Vector field
    f = df.Field(mesh, nvdim=3, value=(1, 2, -3))
    res = -f
    assert isinstance(res, df.Field)
    assert np.allclose(res.mean(), (-1, -2, 3))
    assert f == +f
    assert f == -(-f)
    assert f == +(-(-f))


# #######################
# TODO Sam, mesh_3d, all maths methods
def test_pow():
    p1 = (0, 0, 0)
    p2 = (15e-9, 6e-9, 6e-9)
    cell = (3e-9, 3e-9, 3e-9)
    mesh = df.Mesh(p1=p1, p2=p2, cell=cell)

    # Scalar field
    f = df.Field(mesh, nvdim=1, value=2)
    res = f**2
    assert res.mean() == 4
    res = f ** (-1)
    assert res.mean() == 0.5

    # Attempt vector field
    f = df.Field(mesh, nvdim=3, value=(1, 2, -2))
    res = f**2
    assert np.allclose(res.mean(), (1, 4, 4))

    # Attempt to raise to non numbers.Real
    f = df.Field(mesh, nvdim=1, value=2)
    with pytest.raises(TypeError):
        res = f ** "a"
    res = f**f
    assert res.mean() == 4


def test_add_subtract():
    p1 = (0, 0, 0)
    p2 = (5e-9, 10e-9, -5e-9)
    n = (2, 2, 1)
    mesh = df.Mesh(p1=p1, p2=p2, n=n)

    # Scalar fields
    f1 = df.Field(mesh, nvdim=1, value=1.2)
    f2 = df.Field(mesh, nvdim=1, value=-0.2)
    res = f1 + f2
    assert res.mean() == 1
    res = f1 - f2
    assert res.mean() == 1.4
    f1 += f2
    assert f1.mean() == 1
    f1 -= f2
    assert f1.mean() == 1.2

    # Vector fields
    f1 = df.Field(mesh, nvdim=3, value=(1, 2, 3))
    f2 = df.Field(mesh, nvdim=3, value=(-1, -3, -5))
    res = f1 + f2
    assert np.allclose(res.mean(), (0, -1, -2))
    res = f1 - f2
    assert np.allclose(res.mean(), (2, 5, 8))
    f1 += f2
    assert np.allclose(f1.mean(), (0, -1, -2))
    f1 -= f2
    assert np.allclose(f1.mean(), (1, 2, 3))

    # Artithmetic checks
    assert f1 + f2 + (1, 1, 1) == (1, 1, 1) + f2 + f1
    assert f1 - f2 - (0, 0, 0) == (0, 0, 0) - (f2 - f1)
    assert f1 + (f1 + f2) == (f1 + f1) + f2
    assert f1 - (f1 + f2) == f1 - f1 - f2
    assert f1 + f2 - f1 == f2 + (0, 0, 0)

    # Constants
    f1 = df.Field(mesh, nvdim=1, value=1.2)
    f2 = df.Field(mesh, nvdim=3, value=(-1, -3, -5))
    res = f1 + 2
    assert res.mean() == 3.2
    res = f1 - 1.2
    assert res.mean() == 0
    f1 += 2.5
    assert f1.mean() == 3.7
    f1 -= 3.7
    assert f1.mean() == 0
    res = f2 + (1, 3, 5)
    assert np.allclose(res.mean(), (0, 0, 0))
    res = f2 - (1, 2, 3)
    assert np.allclose(res.mean(), (-2, -5, -8))
    f2 += (1, 1, 1)
    assert np.allclose(f2.mean(), (0, -2, -4))
    f2 -= (-1, -2, 3)
    assert np.allclose(f2.mean(), (1, 0, -7))

    # Exceptions
    with pytest.raises(TypeError):
        res = f1 + "2"

    # Fields with different dimensions
    res = f1 + f2
    assert np.allclose(res.mean(), (1, 0, -7))

    # Fields defined on different meshes
    mesh1 = df.Mesh(p1=(0, 0, 0), p2=(5, 5, 5), n=(1, 1, 1))
    mesh2 = df.Mesh(p1=(0, 0, 0), p2=(3, 3, 3), n=(1, 1, 1))
    f1 = df.Field(mesh1, nvdim=1, value=1.2)
    f2 = df.Field(mesh2, nvdim=1, value=1)
    with pytest.raises(ValueError):
        res = f1 + f2
    with pytest.raises(ValueError):
        f1 += f2
    with pytest.raises(ValueError):
        f1 -= f2


def test_mul_truediv():
    p1 = (0, 0, 0)
    p2 = (5e-9, 5e-9, 5e-9)
    cell = (1e-9, 5e-9, 1e-9)
    mesh = df.Mesh(p1=p1, p2=p2, cell=cell)

    # Scalar fields
    f1 = df.Field(mesh, nvdim=1, value=1.2)
    f2 = df.Field(mesh, nvdim=1, value=-2)
    res = f1 * f2
    assert res.mean() == -2.4
    res = f1 / f2
    assert res.mean() == -0.6
    f1 *= f2
    assert f1.mean() == -2.4
    f1 /= f2
    assert f1.mean() == 1.2

    # Scalar field with a constant
    f = df.Field(mesh, nvdim=1, value=5)
    res = f * 2
    assert res.mean() == 10
    res = 3 * f
    assert res.mean() == 15
    res = f * (1, 2, 3)
    assert np.allclose(res.mean(), (5, 10, 15))
    res = (1, 2, 3) * f
    assert np.allclose(res.mean(), (5, 10, 15))
    res = f / 2
    assert res.mean() == 2.5
    res = 10 / f
    assert res.mean() == 2
    res = (5, 10, 15) / f
    assert np.allclose(res.mean(), (1, 2, 3))
    f *= 10
    assert f.mean() == 50
    f /= 10
    assert f.mean() == 5

    # Scalar field with a vector field
    f1 = df.Field(mesh, nvdim=1, value=2)
    f2 = df.Field(mesh, nvdim=3, value=(-1, -3, 5))
    res = f1 * f2  # __mul__
    assert np.allclose(res.mean(), (-2, -6, 10))
    res = f2 * f1  # __rmul__
    assert np.allclose(res.mean(), (-2, -6, 10))
    res = f2 / f1  # __truediv__
    assert np.allclose(res.mean(), (-0.5, -1.5, 2.5))
    f2 *= f1  # __imul__
    assert np.allclose(f2.mean(), (-2, -6, 10))
    f2 /= f1  # __truediv__
    assert np.allclose(f2.mean(), (-1, -3, 5))
    res = f1 / f2  # __rtruediv__
    assert np.allclose(res.mean(), (-2, -2 / 3, 2 / 5))

    # Vector field with a scalar
    f = df.Field(mesh, nvdim=3, value=(1, 2, 0))
    res = f * 2
    assert np.allclose(res.mean(), (2, 4, 0))
    res = 5 * f
    assert np.allclose(res.mean(), (5, 10, 0))
    res = f / 2
    assert np.allclose(res.mean(), (0.5, 1, 0))
    f *= 2
    assert np.allclose(f.mean(), (2, 4, 0))
    f /= 2
    assert np.allclose(f.mean(), (1, 2, 0))
    res = 10 / f
    assert np.allclose(res.mean(), (10, 5, np.inf))

    # Further checks
    f1 = df.Field(mesh, nvdim=1, value=2)
    f2 = df.Field(mesh, nvdim=3, value=(-1, -3, -5))
    assert f1 * f2 == f2 * f1
    assert 1.3 * f2 == f2 * 1.3
    assert -5 * f2 == f2 * (-5)
    assert (1, 2.2, -1) * f1 == f1 * (1, 2.2, -1)
    assert f1 * (f1 * f2) == (f1 * f1) * f2
    assert f1 * f2 / f1 == f2
    assert np.allclose((f2 * f2).mean(), (1, 9, 25))
    assert np.allclose((f2 / f2).mean(), (1, 1, 1))

    # Exceptions
    f1 = df.Field(mesh, nvdim=1, value=1.2)
    f2 = df.Field(mesh, nvdim=3, value=(-1, -3, -5))
    with pytest.raises(TypeError):
        res = f2 * "a"
    with pytest.raises(TypeError):
        res = "a" / f1
    with pytest.raises(TypeError):
        f2 *= "a"
    with pytest.raises(TypeError):
        f2 /= "a"

    # Fields defined on different meshes
    mesh1 = df.Mesh(p1=(0, 0, 0), p2=(5, 5, 5), n=(1, 1, 1))
    mesh2 = df.Mesh(p1=(0, 0, 0), p2=(3, 3, 3), n=(1, 1, 1))
    f1 = df.Field(mesh1, nvdim=1, value=1.2)
    f2 = df.Field(mesh2, nvdim=1, value=1)
    with pytest.raises(ValueError):
        res = f1 * f2
    with pytest.raises(ValueError):
        res = f1 / f2
    with pytest.raises(ValueError):
        f1 *= f2
    with pytest.raises(ValueError):
        f1 /= f2


def test_dot():
    p1 = (0, 0, 0)
    p2 = (10, 10, 10)
    cell = (2, 2, 2)
    mesh = df.Mesh(p1=p1, p2=p2, cell=cell)

    # Zero vectors
    f1 = df.Field(mesh, nvdim=3, value=(0, 0, 0))
    res = f1.dot(f1)
    assert res.nvdim == 1
    assert res.mean() == 0

    # Orthogonal vectors
    f1 = df.Field(mesh, nvdim=3, value=(1, 0, 0))
    f2 = df.Field(mesh, nvdim=3, value=(0, 1, 0))
    f3 = df.Field(mesh, nvdim=3, value=(0, 0, 1))
    assert (f1.dot(f3)).mean() == 0
    assert (f1.dot(f2)).mean() == 0
    assert (f2.dot(f3)).mean() == 0
    assert (f1.dot(f1)).mean() == 1
    assert (f2.dot(f2)).mean() == 1
    assert (f3.dot(f3)).mean() == 1

    # Check if commutative
    assert f1.dot(f2) == f2.dot(f1)

    # Vector field with a constant
    f = df.Field(mesh, nvdim=3, value=(1, 2, 3))
    res = f.dot([1, 1, 1])
    assert res.mean() == 6

    # Spatially varying vectors
    def value_fun1(point):
        x, y, z = point
        return (x, y, z)

    def value_fun2(point):
        x, y, z = point
        return (z, x, y)

    f1 = df.Field(mesh, nvdim=3, value=value_fun1)
    f2 = df.Field(mesh, nvdim=3, value=value_fun2)

    # Check if commutative
    assert f1.dot(f2) == f2.dot(f1)

    # The dot product should be x*z + y*x + z*y
    assert (f1.dot(f2))((1, 1, 1)) == 3
    assert (f1.dot(f2))((3, 1, 1)) == 7
    assert (f1.dot(f2))((5, 7, 1)) == 47

    # Check norm computed using dot product
    assert f1.norm == (f1.dot(f1)) ** (0.5)

    # Exceptions
    f1 = df.Field(mesh, nvdim=1, value=1.2)
    f2 = df.Field(mesh, nvdim=3, value=(-1, -3, -5))
    with pytest.raises(ValueError):
        res = f1.dot(f2)
    with pytest.raises(ValueError):
        res = f1.dot(f2)
    with pytest.raises(TypeError):
        res = f1.dot(3)

    # Fields defined on different meshes
    mesh1 = df.Mesh(p1=(0, 0, 0), p2=(5, 5, 5), n=(1, 1, 1))
    mesh2 = df.Mesh(p1=(0, 0, 0), p2=(3, 3, 3), n=(1, 1, 1))
    f1 = df.Field(mesh1, nvdim=3, value=(1, 2, 3))
    f2 = df.Field(mesh2, nvdim=3, value=(3, 2, 1))
    with pytest.raises(ValueError):
        res = f1.dot(f2)


def test_cross():
    p1 = (0, 0, 0)
    p2 = (10, 10, 10)
    cell = (2, 2, 2)
    mesh = df.Mesh(p1=p1, p2=p2, cell=cell)

    # Zero vectors
    f1 = df.Field(mesh, nvdim=3, value=(0, 0, 0))
    res = f1.cross(f1)
    assert res.nvdim == 3
    assert np.allclose(res.mean(), (0, 0, 0))

    # Orthogonal vectors
    f1 = df.Field(mesh, nvdim=3, value=(1, 0, 0))
    f2 = df.Field(mesh, nvdim=3, value=(0, 1, 0))
    f3 = df.Field(mesh, nvdim=3, value=(0, 0, 1))
    assert np.allclose((f1.cross(f2)).mean(), (0, 0, 1))
    assert np.allclose((f1.cross(f3)).mean(), (0, -1, 0))
    assert np.allclose((f2.cross(f3)).mean(), (1, 0, 0))
    assert np.allclose((f1.cross(f1)).mean(), (0, 0, 0))
    assert np.allclose((f2.cross(f2)).mean(), (0, 0, 0))
    assert np.allclose((f3.cross(f3)).mean(), (0, 0, 0))

    # Constants
    assert np.allclose((f1.cross((0, 1, 0))).mean(), (0, 0, 1))

    # Check if not comutative
    assert f1.cross(f2) == -(f2.cross(f1))
    assert f1.cross(f3) == -(f3.cross(f1))
    assert f2.cross(f3) == -(f3.cross(f2))

    f1 = df.Field(mesh, nvdim=3, value=lambda point: (point[0], point[1], point[2]))
    f2 = df.Field(mesh, nvdim=3, value=lambda point: (point[2], point[0], point[1]))

    # The cross product should be
    # (y**2-x*z, z**2-x*y, x**2-y*z)
    assert np.allclose((f1.cross(f2))((1, 1, 1)), (0, 0, 0))
    assert np.allclose((f1.cross(f2))((3, 1, 1)), (-2, -2, 8))
    assert np.allclose((f2.cross(f1))((3, 1, 1)), (2, 2, -8))
    assert np.allclose((f1.cross(f2))((5, 7, 1)), (44, -34, 18))

    # Exceptions
    f1 = df.Field(mesh, nvdim=1, value=1.2)
    f2 = df.Field(mesh, nvdim=3, value=(-1, -3, -5))
    with pytest.raises(TypeError):
        res = f1.cross(2)
    with pytest.raises(ValueError):
        res = f1.cross(f2)

    # Fields defined on different meshes
    mesh1 = df.Mesh(p1=(0, 0, 0), p2=(5, 5, 5), n=(1, 1, 1))
    mesh2 = df.Mesh(p1=(0, 0, 0), p2=(3, 3, 3), n=(1, 1, 1))
    f1 = df.Field(mesh1, nvdim=3, value=(1, 2, 3))
    f2 = df.Field(mesh2, nvdim=3, value=(3, 2, 1))
    with pytest.raises(ValueError):
        res = f1.cross(f2)


# END TODO
# ###############################x

# TODO Martin
def test_lshift():
    p1 = (0, 0, 0)
    p2 = (10e6, 10e6, 10e6)
    cell = (5e6, 5e6, 5e6)
    mesh = df.Mesh(p1=p1, p2=p2, cell=cell)

    f1 = df.Field(mesh, nvdim=1, value=1)
    f2 = df.Field(mesh, nvdim=1, value=-3)
    f3 = df.Field(mesh, nvdim=1, value=5)

    res = f1 << f2 << f3
    assert res.nvdim == 3
    assert np.allclose(res.mean(), (1, -3, 5))

    # Different dimensions
    f1 = df.Field(mesh, nvdim=1, value=1.2)
    f2 = df.Field(mesh, nvdim=2, value=(-1, -3))
    res = f1 << f2
    assert np.allclose(res.mean(), (1.2, -1, -3))
    res = f2 << f1
    assert np.allclose(res.mean(), (-1, -3, 1.2))

    # Constants
    f1 = df.Field(mesh, nvdim=1, value=1.2)
    res = f1 << 2
    assert np.allclose(res.mean(), (1.2, 2))
    res = f1 << (1, -1)
    assert np.allclose(res.mean(), (1.2, 1, -1))
    res = 3 << f1
    assert np.allclose(res.mean(), (3, 1.2))
    res = (1.2, 3) << f1 << 3
    assert np.allclose(res.mean(), (1.2, 3, 1.2, 3))

    # Exceptions
    with pytest.raises(TypeError):
        res = "a" << f1
    with pytest.raises(TypeError):
        res = f1 << "a"

    # Fields defined on different meshes
    mesh1 = df.Mesh(p1=(0, 0, 0), p2=(5, 5, 5), n=(1, 1, 1))
    mesh2 = df.Mesh(p1=(0, 0, 0), p2=(3, 3, 3), n=(1, 1, 1))
    f1 = df.Field(mesh1, nvdim=1, value=1.2)
    f2 = df.Field(mesh2, nvdim=1, value=1)
    with pytest.raises(ValueError):
        res = f1 << f2


def test_all_operators():
    p1 = (0, 0, 0)
    p2 = (5e-9, 5e-9, 10e-9)
    n = (2, 2, 1)
    mesh = df.Mesh(p1=p1, p2=p2, n=n)

    f1 = df.Field(mesh, nvdim=1, value=2)
    f2 = df.Field(mesh, nvdim=3, value=(-4, 0, 1))
    res = (
        ((+f1 / 2 + f2.x) ** 2 - 2 * f1 * 3) / (-f2.z)
        - 2 * f2.y
        + 1 / f2.z**2
        + f2.dot(f2)
    )
    assert np.all(res.array == 21)

    res = 1 + f1 + 0 * f2.x - 3 * f2.y / 3
    assert res.mean() == 3


# TODO Sam
def test_pad():
    p1 = (0, 0, 0)
    p2 = (10, 8, 2)
    cell = (1, 1, 1)
    mesh = df.Mesh(p1=p1, p2=p2, cell=cell)
    field = df.Field(mesh, nvdim=1, value=1)

    pf = field.pad({"x": (1, 1)}, mode="constant")  # zeros padded
    assert pf.array.shape == (12, 8, 2, 1)


def test_derivative():
    p1 = (0, 0, 0)
    p2 = (10, 10, 10)
    cell = (2, 2, 2)

    # f(x, y, z) = 0 -> grad(f) = (0, 0, 0)
    # No BC
    mesh = df.Mesh(p1=p1, p2=p2, cell=cell)
    f = df.Field(mesh, nvdim=1, value=0)

    assert isinstance(f.diff("x"), df.Field)
    assert np.allclose(f.diff("x", order=1).mean(), 0)
    assert np.allclose(f.diff("y", order=1).mean(), 0)
    assert np.allclose(f.diff("z", order=1).mean(), 0)
    assert np.allclose(f.diff("x", order=2).mean(), 0)
    assert np.allclose(f.diff("y", order=2).mean(), 0)
    assert np.allclose(f.diff("z", order=2).mean(), 0)

    # f(x, y, z) = x + y + z -> grad(f) = (1, 1, 1)
    # No BC
    mesh = df.Mesh(p1=p1, p2=p2, cell=cell)

    def value_fun(point):
        x, y, z = point
        return x + y + z

    f = df.Field(mesh, nvdim=1, value=value_fun)

    assert np.allclose(f.diff("x", order=1).mean(), 1)
    assert np.allclose(f.diff("y", order=1).mean(), 1)
    assert np.allclose(f.diff("z", order=1).mean(), 1)
    assert np.allclose(f.diff("x", order=2).mean(), 0)
    assert np.allclose(f.diff("y", order=2).mean(), 0)
    assert np.allclose(f.diff("z", order=2).mean(), 0)

    # f(x, y, z) = x*y + 2*y + x*y*z ->
    # grad(f) = (y+y*z, x+2+x*z, x*y)
    # No BC
    mesh = df.Mesh(p1=p1, p2=p2, cell=cell)

    def value_fun(point):
        x, y, z = point
        return x * y + 2 * y + x * y * z

    f = df.Field(mesh, nvdim=1, value=value_fun)

    assert np.allclose(f.diff("x")((7, 5, 1)), 10)
    assert np.allclose(f.diff("y")((7, 5, 1)), 16)
    assert np.allclose(f.diff("z")((7, 5, 1)), 35)
    assert np.allclose(f.diff("x", order=2)((1, 1, 1)), 0)
    assert np.allclose(f.diff("y", order=2)((1, 1, 1)), 0)
    assert np.allclose(f.diff("z", order=2)((1, 1, 1)), 0)

    # f(x, y, z) = (0, 0, 0)
    # -> dfdx = (0, 0, 0)
    # -> dfdy = (0, 0, 0)
    # -> dfdz = (0, 0, 0)
    # No BC
    mesh = df.Mesh(p1=p1, p2=p2, cell=cell)
    f = df.Field(mesh, nvdim=3, value=(0, 0, 0))

    assert isinstance(f.diff("y"), df.Field)
    assert np.allclose(f.diff("x").mean(), (0, 0, 0))
    assert np.allclose(f.diff("y").mean(), (0, 0, 0))
    assert np.allclose(f.diff("z").mean(), (0, 0, 0))

    # f(x, y, z) = (x,  y,  z)
    # -> dfdx = (1, 0, 0)
    # -> dfdy = (0, 1, 0)
    # -> dfdz = (0, 0, 1)
    def value_fun(point):
        x, y, z = point
        return (x, y, z)

    f = df.Field(mesh, nvdim=3, value=value_fun)

    assert np.allclose(f.diff("x").mean(), (1, 0, 0))
    assert np.allclose(f.diff("y").mean(), (0, 1, 0))
    assert np.allclose(f.diff("z").mean(), (0, 0, 1))

    # f(x, y, z) = (x*y, y*z, x*y*z)
    # -> dfdx = (y, 0, y*z)
    # -> dfdy = (x, z, x*z)
    # -> dfdz = (0, y, x*y)
    def value_fun(point):
        x, y, z = point
        return (x * y, y * z, x * y * z)

    f = df.Field(mesh, nvdim=3, value=value_fun)

    assert np.allclose(f.diff("x")((3, 1, 3)), (1, 0, 3))
    assert np.allclose(f.diff("y")((3, 1, 3)), (3, 3, 9))
    assert np.allclose(f.diff("z")((3, 1, 3)), (0, 1, 3))
    assert np.allclose(f.diff("x")((5, 3, 5)), (3, 0, 15))
    assert np.allclose(f.diff("y")((5, 3, 5)), (5, 5, 25))
    assert np.allclose(f.diff("z")((5, 3, 5)), (0, 3, 15))

    # f(x, y, z) = (3+x*y, x-2*y, x*y*z)
    # -> dfdx = (y, 1, y*z)
    # -> dfdy = (x, -2, x*z)
    # -> dfdz = (0, 0, x*y)
    def value_fun(point):
        x, y, z = point
        return (3 + x * y, x - 2 * y, x * y * z)

    f = df.Field(mesh, nvdim=3, value=value_fun)

    assert np.allclose(f.diff("x")((7, 5, 1)), (5, 1, 5))
    assert np.allclose(f.diff("y")((7, 5, 1)), (7, -2, 7))
    assert np.allclose(f.diff("z")((7, 5, 1)), (0, 0, 35))
    assert np.allclose(f.diff("x", order=2).mean(), 0)
    assert np.allclose(f.diff("y", order=2).mean(), 0)
    assert np.allclose(f.diff("z", order=2).mean(), 0)

    # f(x, y, z) = 2*x*x + 2*y*y + 3*z*z
    # -> grad(f) = (4, 4, 6)
    def value_fun(point):
        x, y, z = point
        return 2 * x * x + 2 * y * y + 3 * z * z

    f = df.Field(mesh, nvdim=1, value=value_fun)

    assert np.allclose(f.diff("x", order=2).mean(), 4)
    assert np.allclose(f.diff("y", order=2).mean(), 4)
    assert np.allclose(f.diff("z", order=2).mean(), 6)

    # f(x, y, z) = (2*x*x, 2*y*y, 3*z*z)
    def value_fun(point):
        x, y, z = point
        return (2 * x * x, 2 * y * y, 3 * z * z)

    f = df.Field(mesh, nvdim=3, value=value_fun)

    assert np.allclose(f.diff("x", order=2).mean(), (4, 0, 0))
    assert np.allclose(f.diff("y", order=2).mean(), (0, 4, 0))
    assert np.allclose(f.diff("z", order=2).mean(), (0, 0, 6))

    # Test invalid direction
    with pytest.raises(ValueError):
        f.diff("q")


def test_derivative_small():
    p1 = (0, 0, 0)
    p2 = (3, 3, 3)
    n = (3, 3, 3)

    # f(x, y, z) = 0 -> grad(f) = (0, 0, 0)
    # No BC
    mesh = df.Mesh(p1=p1, p2=p2, n=n)
    f = df.Field(mesh, nvdim=1, value=0)

    assert isinstance(f.diff("x"), df.Field)
    assert np.allclose(f.diff("x", order=1).mean(), 0)
    assert np.allclose(f.diff("y", order=1).mean(), 0)
    assert np.allclose(f.diff("z", order=1).mean(), 0)

    # f(x, y, z) = x + y + z -> grad(f) = (1, 1, 1)
    # No BC
    mesh = df.Mesh(p1=p1, p2=p2, n=n)

    def value_fun(point):
        x, y, z = point
        return x + y + z

    f = df.Field(mesh, nvdim=1, value=value_fun)

    assert np.allclose(f.diff("x", order=1).mean(), 1)
    assert np.allclose(f.diff("y", order=1).mean(), 1)
    assert np.allclose(f.diff("z", order=1).mean(), 1)

    # f(x, y, z) = x*y + 2*y + x*y*z ->
    # grad(f) = (y+y*z, x+2+x*z, x*y)
    # No BC
    mesh = df.Mesh(p1=p1, p2=p2, n=n)

    def value_fun(point):
        x, y, z = point
        return x * y + 2 * y + x * y * z

    f = df.Field(mesh, nvdim=1, value=value_fun)

    assert np.allclose(f.diff("x")((2.5, 1.5, 1.5)), 3.75)
    assert np.allclose(f.diff("y")((1.5, 2.5, 1.5)), 5.75)
    assert np.allclose(f.diff("z")((1.5, 1.5, 2.5)), 2.25)

    # f(x, y, z) = (0, 0, 0)
    # -> dfdx = (0, 0, 0)
    # -> dfdy = (0, 0, 0)
    # -> dfdz = (0, 0, 0)
    # No BC
    mesh = df.Mesh(p1=p1, p2=p2, n=n)
    f = df.Field(mesh, nvdim=3, value=(0, 0, 0))

    assert np.allclose(f.diff("x").mean(), (0, 0, 0))
    assert np.allclose(f.diff("y").mean(), (0, 0, 0))
    assert np.allclose(f.diff("z").mean(), (0, 0, 0))

    # f(x, y, z) = (x,  y,  z)
    # -> dfdx = (1, 0, 0)
    # -> dfdy = (0, 1, 0)
    # -> dfdz = (0, 0, 1)
    def value_fun(point):
        x, y, z = point
        return (x, y, z)

    f = df.Field(mesh, nvdim=3, value=value_fun)

    assert np.allclose(f.diff("x").mean(), (1, 0, 0))
    assert np.allclose(f.diff("y").mean(), (0, 1, 0))
    assert np.allclose(f.diff("z").mean(), (0, 0, 1))

    # f(x, y, z) = (x*y, y*z, x*y*z)
    # -> dfdx = (y, 0, y*z)
    # -> dfdy = (x, z, x*z)
    # -> dfdz = (0, y, x*y)
    def value_fun(point):
        x, y, z = point
        return (x * y, y * z, x * y * z)

    f = df.Field(mesh, nvdim=3, value=value_fun)

    assert np.allclose(f.diff("x")((1.5, 1.5, 1.5)), (1.5, 0, 2.25))
    assert np.allclose(f.diff("x")((2.5, 1.5, 1.5)), (1.5, 0, 2.25))
    assert np.allclose(f.diff("y")((1.5, 1.5, 1.5)), (1.5, 1.5, 2.25))
    assert np.allclose(f.diff("y")((1.5, 2.5, 1.5)), (1.5, 1.5, 2.25))
    assert np.allclose(f.diff("z")((1.5, 1.5, 1.5)), (0, 1.5, 2.25))
    assert np.allclose(f.diff("z")((1.5, 1.5, 2.5)), (0, 1.5, 2.25))

    p1 = (0, 0, 0)
    p2 = (4, 4, 4)
    n = (4, 4, 4)
    # f(x, y, z) = 0 -> grad(f) = (0, 0, 0)
    # No BC
    mesh = df.Mesh(p1=p1, p2=p2, n=n)
    f = df.Field(mesh, nvdim=1, value=0)

    assert np.allclose(f.diff("x", order=2).mean(), 0)
    assert np.allclose(f.diff("y", order=2).mean(), 0)
    assert np.allclose(f.diff("z", order=2).mean(), 0)

    # f(x, y, z) = x + y + z -> grad(f) = (1, 1, 1)
    # No BC
    mesh = df.Mesh(p1=p1, p2=p2, n=n)

    def value_fun(point):
        x, y, z = point
        return x + y + z

    f = df.Field(mesh, nvdim=1, value=value_fun)

    assert np.allclose(f.diff("x", order=2).mean(), 0)
    assert np.allclose(f.diff("y", order=2).mean(), 0)
    assert np.allclose(f.diff("z", order=2).mean(), 0)

    # f(x, y, z) = x*y + 2*y + x*y*z ->
    # grad(f) = (y+y*z, x+2+x*z, x*y)
    # No BC
    mesh = df.Mesh(p1=p1, p2=p2, n=n)

    def value_fun(point):
        x, y, z = point
        return x * y + 2 * y + x * y * z

    f = df.Field(mesh, nvdim=1, value=value_fun)

    assert np.allclose(f.diff("x", order=2)((1.5, 1.5, 1.5)), 0)
    assert np.allclose(f.diff("y", order=2)((1.5, 1.5, 1.5)), 0)
    assert np.allclose(f.diff("z", order=2)((1.5, 1.5, 1.5)), 0)

    # f(x, y, z) = 2*x*x + 2*y*y + 3*z*z
    # -> grad(f) = (4, 4, 6)
    def value_fun(point):
        x, y, z = point
        return 2 * x * x + 2 * y * y + 3 * z * z

    f = df.Field(mesh, nvdim=1, value=value_fun)

    assert np.allclose(f.diff("x", order=2).mean(), 4)
    assert np.allclose(f.diff("y", order=2).mean(), 4)
    assert np.allclose(f.diff("z", order=2).mean(), 6)

    # f(x, y, z) = (2*x*x, 2*y*y, 3*z*z)
    def value_fun(point):
        x, y, z = point
        return (2 * x * x, 2 * y * y, 3 * z * z)

    f = df.Field(mesh, nvdim=3, value=value_fun)

    assert np.allclose(f.diff("x", order=2)((1.5, 1.5, 1.5)), (4, 0, 0))
    assert np.allclose(f.diff("x", order=2)((3.5, 1.5, 1.5)), (4, 0, 0))
    assert np.allclose(f.diff("y", order=2)((1.5, 1.5, 1.5)), (0, 4, 0))
    assert np.allclose(f.diff("y", order=2)((1.5, 3.5, 1.5)), (0, 4, 0))
    assert np.allclose(f.diff("z", order=2)((1.5, 1.5, 1.5)), (0, 0, 6))
    assert np.allclose(f.diff("z", order=2)((1.5, 1.5, 3.5)), (0, 0, 6))


def test_derivative_pbc():
    p1 = (0.0, 0.0, 0.0)
    p2 = (12.0, 8.0, 6.0)
    cell = (2, 2, 2)

    mesh_nopbc = df.Mesh(p1=p1, p2=p2, cell=cell)
    mesh_pbc = df.Mesh(p1=p1, p2=p2, cell=cell, bc="xyz")

    # Scalar field
    def value_fun(point):
        x, y, z = point
        return x * y * z

    # No PBC
    f = df.Field(mesh_nopbc, nvdim=1, value=value_fun)
    assert np.allclose(f.diff("x")((11, 1, 1)), 1)
    assert np.allclose(f.diff("y")((1, 7, 1)), 1)
    assert np.allclose(f.diff("z")((1, 1, 5)), 1)

    # PBC
    f = df.Field(mesh_pbc, nvdim=1, value=value_fun)
    assert np.allclose(f.diff("x")((11, 1, 1)), -2)
    assert np.allclose(f.diff("y")((1, 7, 1)), -1)
    assert np.allclose(f.diff("z")((1, 1, 5)), -0.5)

    # Vector field
    def value_fun(point):
        x, y, z = point
        return (x * y * z,) * 3

    # No PBC
    f = df.Field(mesh_nopbc, nvdim=3, value=value_fun)
    assert np.allclose(f.diff("x")((11, 1, 1)), (1, 1, 1))
    assert np.allclose(f.diff("y")((1, 7, 1)), (1, 1, 1))
    assert np.allclose(f.diff("z")((1, 1, 5)), (1, 1, 1))

    # PBC
    f = df.Field(mesh_pbc, nvdim=3, value=value_fun)
    assert np.allclose(f.diff("x")((11, 1, 1)), (-2, -2, -2))
    assert np.allclose(f.diff("y")((1, 7, 1)), (-1, -1, -1))
    assert np.allclose(f.diff("z")((1, 1, 5)), (-0.5, -0.5, -0.5))

    # Higher order derivatives
    def value_fun(point):
        x, y, z = point
        return x**2

    f = df.Field(mesh_nopbc, nvdim=1, value=value_fun)
    assert np.allclose(f.diff("x", order=2)((1, 1, 1)), 2)

    f = df.Field(mesh_pbc, nvdim=1, value=value_fun)
    assert np.allclose(f.diff("x", order=2)((1, 1, 1)), 32)


def test_derivative_neumann():
    p1 = (0.0, 0.0, 0.0)
    p2 = (12.0, 8.0, 6.0)
    cell = (2, 2, 2)

    mesh_noneumann = df.Mesh(p1=p1, p2=p2, cell=cell)
    mesh_neumann = df.Mesh(p1=p1, p2=p2, cell=cell, bc="neumann")

    # Scalar field
    def value_fun(point):
        return point[0] * point[1] * point[2]

    # No Neumann
    f1 = df.Field(mesh_noneumann, nvdim=1, value=value_fun)
    assert np.allclose(f1.diff("x")((11, 1, 1)), 1)
    assert np.allclose(f1.diff("y")((1, 7, 1)), 1)
    assert np.allclose(f1.diff("z")((1, 1, 5)), 1)

    # Neumann
    f2 = df.Field(mesh_neumann, nvdim=1, value=value_fun)
    assert np.allclose(
        f1.diff("x")(f1.mesh.region.center), f2.diff("x")(f2.mesh.region.center)
    )
    assert f1.diff("x")((1, 7, 1)) != f2.diff("x")((1, 7, 1))
    assert np.allclose(f2.diff("x")((11, 1, 1)), 0.5)
    assert np.allclose(f2.diff("x")((1, 1, 1)), 0.5)

    # Higher order derivatives
    def value_fun(point):
        x, y, z = point
        return x**2

    f = df.Field(mesh_noneumann, nvdim=1, value=value_fun)
    assert np.allclose(f.diff("x", order=2)((1, 1, 1)), 2)

    f = df.Field(mesh_neumann, nvdim=1, value=value_fun)
    assert np.allclose(f.diff("x", order=2)((1, 1, 1)), 2)


def test_derivative_dirichlet():
    p1 = (0.0, 0.0, 0.0)
    p2 = (12.0, 8.0, 6.0)
    cell = (2, 2, 2)

    mesh_nodirichlet = df.Mesh(p1=p1, p2=p2, cell=cell)
    mesh_dirichlet = df.Mesh(p1=p1, p2=p2, cell=cell, bc="dirichlet")

    # Scalar field
    def value_fun(point):
        return point[0] * point[1] * point[2]

    # No Dirichlet
    f1 = df.Field(mesh_nodirichlet, nvdim=1, value=value_fun)
    assert np.allclose(f1.diff("x")((11, 1, 1)), 1)
    assert np.allclose(f1.diff("y")((1, 7, 1)), 1)
    assert np.allclose(f1.diff("z")((1, 1, 5)), 1)

    # Dirichlet
    f2 = df.Field(mesh_dirichlet, nvdim=1, value=value_fun)
    assert np.allclose(
        f1.diff("x")(f1.mesh.region.center), f2.diff("x")(f2.mesh.region.center)
    )
    assert f1.diff("x")((1, 7, 1)) != f2.diff("x")((1, 7, 1))
    assert np.allclose(f2.diff("x")((11, 1, 1)), -2.25)
    assert np.allclose(f2.diff("x")((1, 1, 1)), 0.75)

    # Higher order derivatives
    def value_fun(point):
        x, y, z = point
        return x**2

    f = df.Field(mesh_nodirichlet, nvdim=1, value=value_fun)
    assert np.allclose(f.diff("x", order=2)((1, 1, 1)), 2)

    f = df.Field(mesh_dirichlet, nvdim=1, value=value_fun)
    assert np.allclose(f.diff("x", order=2)((1, 1, 1)), 1.75)


def test_derivative_single_cell():
    p1 = (0, 0, 0)
    p2 = (10, 10, 2)
    cell = (2, 2, 2)
    mesh = df.Mesh(p1=p1, p2=p2, cell=cell)

    # Scalar field: f(x, y, z) = x + y + z
    # -> grad(f) = (1, 1, 1)
    def value_fun(point):
        x, y, z = point
        return x + y + z

    f = df.Field(mesh, nvdim=1, value=value_fun)

    # only one cell in the z-direction
    assert f.plane("x").diff("x").mean() == 0
    assert f.plane("y").diff("y").mean() == 0
    assert f.diff("z").mean() == 0

    # Vector field: f(x, y, z) = (x, y, z)
    # -> grad(f) = (1, 1, 1)
    def value_fun(point):
        x, y, z = point
        return (x, y, z)

    f = df.Field(mesh, nvdim=3, value=value_fun)

    # only one cell in the z-direction
    assert np.allclose(f.plane("x").diff("x").mean(), (0, 0, 0))
    assert np.allclose(f.plane("y").diff("y").mean(), (0, 0, 0))
    assert np.allclose(f.diff("z").mean(), (0, 0, 0))


def test_grad():
    p1 = (0, 0, 0)
    p2 = (10, 10, 10)
    cell = (2, 2, 2)
    mesh = df.Mesh(p1=p1, p2=p2, cell=cell)

    # f(x, y, z) = 0 -> grad(f) = (0, 0, 0)
    f = df.Field(mesh, nvdim=1, value=0)

    assert isinstance(f.grad, df.Field)
    assert np.allclose(f.grad.mean(), (0, 0, 0))

    # f(x, y, z) = x + y + z -> grad(f) = (1, 1, 1)
    def value_fun(point):
        x, y, z = point
        return x + y + z

    f = df.Field(mesh, nvdim=1, value=value_fun)

    assert np.allclose(f.grad.mean(), (1, 1, 1))

    # f(x, y, z) = x*y + y + z -> grad(f) = (y, x+1, 1)
    def value_fun(point):
        x, y, z = point
        return x * y + y + z

    f = df.Field(mesh, nvdim=1, value=value_fun)

    assert np.allclose(f.grad((3, 1, 3)), (1, 4, 1))
    assert np.allclose(f.grad((5, 3, 5)), (3, 6, 1))

    # f(x, y, z) = x*y + 2*y + x*y*z ->
    # grad(f) = (y+y*z, x+2+x*z, x*y)
    def value_fun(point):
        x, y, z = point
        return x * y + 2 * y + x * y * z

    f = df.Field(mesh, nvdim=1, value=value_fun)

    assert np.allclose(f.grad((7, 5, 1)), (10, 16, 35))
    assert f.grad.x == f.diff("x")
    assert f.grad.y == f.diff("y")
    assert f.grad.z == f.diff("z")

    # Exception
    f = df.Field(mesh, nvdim=3, value=(1, 2, 3))

    with pytest.raises(ValueError):
        f.grad


def test_div_curl():
    p1 = (0, 0, 0)
    p2 = (10, 10, 10)
    cell = (2, 2, 2)
    mesh = df.Mesh(p1=p1, p2=p2, cell=cell)

    # f(x, y, z) = (0, 0, 0)
    # -> div(f) = 0
    # -> curl(f) = (0, 0, 0)
    f = df.Field(mesh, nvdim=3, value=(0, 0, 0))

    assert isinstance(f.div, df.Field)
    assert f.div.nvdim == 1
    assert f.div.mean() == 0

    assert isinstance(f.curl, df.Field)
    assert f.curl.nvdim == 3
    assert np.allclose(f.curl.mean(), (0, 0, 0))

    # f(x, y, z) = (x, y, z)
    # -> div(f) = 3
    # -> curl(f) = (0, 0, 0)
    def value_fun(point):
        x, y, z = point
        return (x, y, z)

    f = df.Field(mesh, nvdim=3, value=value_fun)

    assert f.div.mean() == 3
    assert np.allclose(f.curl.mean(), (0, 0, 0))

    # f(x, y, z) = (x*y, y*z, x*y*z)
    # -> div(f) = y + z + x*y
    # -> curl(f) = (x*z-y, -y*z, -x)
    def value_fun(point):
        x, y, z = point
        return (x * y, y * z, x * y * z)

    f = df.Field(mesh, nvdim=3, value=value_fun)

    assert np.allclose(f.div((3, 1, 3)), 7)
    assert np.allclose(f.div((5, 3, 5)), 23)

    assert np.allclose(f.curl((3, 1, 3)), (8, -3, -3))
    assert np.allclose(f.curl((5, 3, 5)), (22, -15, -5))

    # f(x, y, z) = (3+x*y, x-2*y, x*y*z)
    # -> div(f) = y - 2 + x*y
    # -> curl(f) = (x*z, -y*z, 1-x)
    def value_fun(point):
        x, y, z = point
        return (3 + x * y, x - 2 * y, x * y * z)

    f = df.Field(mesh, nvdim=3, value=value_fun)

    assert np.allclose(f.div((7, 5, 1)), 38)
    assert np.allclose(f.curl((7, 5, 1)), (7, -5, -6))

    # Exception
    f = df.Field(mesh, nvdim=1, value=3.11)

    with pytest.raises(ValueError):
        f.div
    with pytest.raises(ValueError):
        f.curl


def test_laplace():
    p1 = (0, 0, 0)
    p2 = (10, 10, 10)
    cell = (2, 2, 2)
    mesh = df.Mesh(p1=p1, p2=p2, cell=cell)

    # f(x, y, z) = (0, 0, 0)
    # -> laplace(f) = 0
    f = df.Field(mesh, nvdim=3, value=(0, 0, 0))

    assert isinstance(f.laplace, df.Field)
    assert f.laplace.nvdim == 3
    assert np.allclose(f.laplace.mean(), (0, 0, 0))

    f = df.Field(mesh, nvdim=1, value=5)
    assert np.allclose(f.laplace.mean(), 0)

    # f(x, y, z) = x + y + z
    # -> laplace(f) = 0
    def value_fun(point):
        x, y, z = point
        return x + y + z

    f = df.Field(mesh, nvdim=1, value=value_fun)
    assert isinstance(f.laplace, df.Field)
    assert np.allclose(f.laplace.mean(), 0)

    # f(x, y, z) = 2*x*x + 2*y*y + 3*z*z
    # -> laplace(f) = 4 + 4 + 6 = 14
    def value_fun(point):
        x, y, z = point
        return 2 * x * x + 2 * y * y + 3 * z * z

    f = df.Field(mesh, nvdim=1, value=value_fun)

    assert np.allclose(f.laplace.mean(), 14)

    # f(x, y, z) = (2*x*x, 2*y*y, 3*z*z)
    # -> laplace(f) = (4, 4, 6)
    def value_fun(point):
        x, y, z = point
        return (2 * x * x, 2 * y * y, 3 * z * z)

    f = df.Field(mesh, nvdim=3, value=value_fun)

    assert np.allclose(f.laplace.mean(), (4, 4, 6))


# TODO Martin, needs mesh.sel
def test_integrate():
    # Volume integral.
    p1 = (0, 0, 0)
    p2 = (10, 10, 10)
    cell = (0.5, 0.5, 0.5)
    mesh = df.Mesh(p1=p1, p2=p2, cell=cell)

    f = df.Field(mesh, nvdim=1, value=0)
    assert f.integrate() == 0

    f = df.Field(mesh, nvdim=1, value=2)
    assert f.integrate() == 2000

    f = df.Field(mesh, nvdim=3, value=(-1, 0, 3))
    assert np.allclose(f.integrate(), (-1000, 0, 3000))

    def value_fun(point):
        x, y, z = point
        if x <= 5:
            return (-1, -2, -3)
        else:
            return (1, 2, 3)

    f = df.Field(mesh, nvdim=3, value=value_fun)
    assert np.allclose(f.integrate(), (0, 0, 0))
    assert np.allclose(f.integrate(), (0, 0, 0))

    # Surface integral.
    p1 = (0, 0, 0)
    p2 = (10, 5, 3)
    cell = (0.5, 0.5, 0.5)
    mesh = df.Mesh(p1=p1, p2=p2, cell=cell)

    f = df.Field(mesh, nvdim=1, value=0)
    assert f.plane("x").integrate() == 0

    f = df.Field(mesh, nvdim=1, value=2)
    assert f.plane("x").integrate() == 30
    assert f.plane("y").integrate() == 60
    assert f.plane("z").integrate() == 100

    f = df.Field(mesh, nvdim=3, value=(-1, 0, 3))
    assert f.plane("x").dot([1, 0, 0]).integrate() == -15
    assert f.plane("y").dot([0, 1, 0]).integrate() == 0
    assert f.plane("z").dot([0, 0, 1]).integrate() == 150

    # TODO change when n dimensional meshes are supported
    # The next line currently fails because we cannot detect consecutive
    # .plane methods. Therefore, the calculated cell volume is wrong.
    # The test should "fail" once n dimensional meshes are implemented.
    # The value on the right-hand-site is the expected result.
    assert f.plane("z").plane("x").dot([1, 0, 0]).integrate() != -5

    # Directional integral
    p1 = (0, 0, 0)
    p2 = (10, 10, 10)
    cell = (0.5, 0.5, 0.5)
    mesh = df.Mesh(p1=p1, p2=p2, cell=cell)
    f = df.Field(mesh, nvdim=3, value=(1, 1, 1))

    res = f.integrate(direction="x")
    assert isinstance(res, df.Field)
    assert res.nvdim == 3
    assert np.array_equal(res.mesh.n, (1, 20, 20))
    assert np.allclose(res.mean(), (10, 10, 10))

    res = f.integrate(direction="x").integrate(direction="y")
    assert isinstance(res, df.Field)
    assert res.nvdim == 3
    assert np.array_equal(res.mesh.n, (1, 1, 20))
    assert np.allclose(res.mean(), (100, 100, 100))

    res = f.integrate("x").integrate("y").integrate("z")
    assert res.nvdim == 3
    assert np.array_equal(res.mesh.n, (1, 1, 1))
    assert np.allclose(res.mean(), (1000, 1000, 1000))

    assert np.allclose(
        f.integrate("x").integrate("y").integrate("z").mean(), f.integrate()
    )

    # Cumulative integral
    p1 = (0, 0, 0)
    p2 = (10, 10, 10)
    cell = (0.5, 0.5, 0.5)
    mesh = df.Mesh(p1=p1, p2=p2, cell=cell)
    f = df.Field(mesh, nvdim=3, value=(1, 1, 1))

    f_int = f.integrate(direction="x", cumulative=True)
    assert isinstance(f_int, df.Field)
    assert f_int.nvdim == 3
    assert np.array_equal(f_int.mesh.n, (20, 20, 20))
    assert np.allclose(f_int.mean(), (5, 5, 5))
    assert np.allclose(f_int((0, 0, 0)), (0.25, 0.25, 0.25))
    assert np.allclose(f_int((0.9, 0.9, 0.9)), (0.75, 0.75, 0.75))
    assert np.allclose(f_int((10, 10, 10)), (9.75, 9.75, 9.75))
    assert np.allclose(f_int.diff("x").array, f.array)

    for i, d in enumerate("xyz"):
        f = df.Field(mesh, nvdim=1, value=lambda p: p[i])
        assert np.allclose(f.integrate(d, cumulative=True).diff(d).array, f.array)
        assert np.allclose(f.diff(d).integrate(d, cumulative=True).array, f.array)

    # Exceptions
    with pytest.raises(ValueError):
        f.integrate(cumulative=True)

    with pytest.raises(ValueError):
        f.integrate(direction="a")

    with pytest.raises(TypeError):
        f.integrate(1)


# TODO Sam
def test_abs():
    p1 = (0, 0, 0)
    p2 = (10, 10, 10)
    cell = (1, 1, 1)
    mesh = df.Mesh(p1=p1, p2=p2, cell=cell)

    f = df.Field(mesh, nvdim=1, value=-1)
    abs(f).mean() == 1

    f = df.Field(mesh, nvdim=3, value=(-1, -1, -1))
    np.allclose(abs(f).mean(), (1, 1, 1))

    f = df.Field(mesh, nvdim=1, value=-1j)
    abs(f).mean() == 1


def test_line():
    mesh = df.Mesh(p1=(0, 0, 0), p2=(10, 10, 10), n=(10, 10, 10))
    f = df.Field(mesh, nvdim=3, value=(1, 2, 3))
    assert isinstance(f, df.Field)

    line = f.line(p1=(0, 0, 0), p2=(5, 5, 5), n=20)
    assert isinstance(line, df.Line)

    assert line.n == 20
    assert line.dim == 3


@pytest.mark.skip(reason="method will be removed")
@pytest.mark.parametrize("direction", ["x", "y", "z"])
def test_plane(valid_mesh, direction):
    f = df.Field(valid_mesh, nvdim=1, value=3)
    assert isinstance(f, df.Field)
    plane = f.plane(direction, n=(3, 3))
    assert isinstance(plane, df.Field)

    assert len(list(plane.mesh)) == 9  # 3 x 3 cells
    assert len(list(plane)) == 9


<<<<<<< HEAD
@pytest.mark.parametrize(
    "mesh, nvdim, value, range_",
    [
        [df.Mesh(p1=0, p2=10, n=10), 1, lambda p: p, (0, 2)],
        [df.Mesh(p1=(-10e-9, -5e-9), p2=(10e-9, 5e-9), n=(1, 1)), 3, (0, 1, 2), 0],
        [df.Mesh(p1=(0, 0, 0), p2=(30e-9, 20e-9, 10e-9), n=(7, 5, 3)), 2, (1, 2), None],
    ],
)
def test_sel(mesh, nvdim, value, range_):
    f = df.Field(mesh, nvdim=nvdim, value=value)
    for dim in f.mesh.region.dims:
        f_sel = f.sel(dim) if range_ is None else f.sel(**{dim: range_})
        assert f_sel.mesh == f.sel(dim).mesh
        assert f_sel.nvdim == f.nvdim
        assert f_sel.vdims == f.vdims
        assert f_sel.unit == f.unit
        assert f_sel.array.shape == (*f.sel(dim).mesh.n, f.nvdim)


def test_sel_subregions():
    mesh = df.Mesh(
        p1=(-50e-9, -20e-9, 0),
        p2=(50e-9, 40e-9, 30e-9),
        cell=(1e-9, 2e-9, 3e-9),
        subregions={
            "sr_x": df.Region(p1=(-50e-9, -20e-9, 0), p2=(0, 40e-9, 30e-9)),
            "sr_y": df.Region(p1=(-50e-9, 0, 0), p2=(50e-9, 40e-9, 30e-9)),
            "total": df.Region(p1=(-50e-9, -20e-9, 0), p2=(50e-9, 40e-9, 30e-9)),
        },
    )
    f = df.Field(mesh, nvdim=4, value=lambda p: [*p, 4])

    f_sel = f.sel(x=(-50e-9, 0))
    assert f_sel == f["sr_x"]
    assert f_sel.mesh.subregions == 2
    assert sorted(f_sel.mesh.subregions) == ["sr_x", "sr_y", "total"]
    assert f_sel.mesh == f.sel(x=(-50e-9, 0)).mesh
    assert f_sel.nvdim == f.nvdim
    assert f_sel.vdims == f.vdims
    assert f_sel.unit == f.unit
    assert f_sel.array.shape == (*f.sel(x=(-50e-9, 0)).mesh.n, f.nvdim)

    f_sel = f.sel(y=(0, 40e-9))
    assert f_sel == f["sr_x"]
    assert sorted(f_sel.mesh.subregions) == ["sr_x", "sr_y", "total"]
    assert f_sel.mesh == f.sel(y=(0, 40e-9)).mesh
    assert f_sel.nvdim == f.nvdim
    assert f_sel.vdims == f.vdims
    assert f_sel.unit == f.unit
    assert f_sel.array.shape == (*f.sel(y=(0, 40e-9)).mesh.n, f.nvdim)

    f_sel = f.sel(z=(0, 30e-9))
    assert f_sel == f
    assert f_sel == f["total"]
    assert sorted(f_sel.mesh.subregions) == ["sr_x", "sr_y", "total"]
    assert f_sel.mesh == f.sel(z=(0, 30e-9)).mesh
    assert f_sel.nvdim == f.nvdim
    assert f_sel.vdims == f.vdims
    assert f_sel.unit == f.unit
    assert f_sel.array.shape == (*f.sel(z=(0, 30e-9)).mesh.n, f.nvdim)

    assert f.sel(x=4.5e-9).sel(y=5.5e-9).sel(z=6.5e-9) == f((4.5e-9, 5.5e-9, 6.5e-9))
    assert f.sel("x").sel("y").sel("z") == f(f.mesh.region.center)

    mesh = df.Mesh(p1=0, p2=10, n=5, subregions={"sr": df.Region(p1=0, p2=2)})
    f = df.Field(mesh, nvdim=2, value=lambda p: (p, p**2))

    f_sel = f.sel(x=(2, 4))
    assert f_sel.mesh == f.sel(x=(2, 4)).mesh
    assert f_sel.nvdim == f.nvdim
    assert f_sel.vdims == f.vdims
    assert f_sel.unit == f.unit
    assert f_sel.array.shape == (*f.sel(x=(2, 4)).mesh.n, f.nvdim)
    assert len(f_sel.mesh.subregions) == 0

    f_sel = f.sel(x=3)
    assert f_sel == f((3,))


def test_sel_invalid(test_field):
    with pytest.raises(ValueError):
        test_field.sel("a")  # invalid dimension name

    with pytest.raises(ValueError):
        test_field.sel(x=20)  # outside the region

    with pytest.raises(ValueError):
        test_field.sel(x=(0, 20))  # outside the region

    with pytest.raises(TypeError):
        test_field.sel(z=slice(0, 5e-9))


=======
# TODO Martin
>>>>>>> cf39518b
def test_resample(test_field):
    resampled = test_field.resample(n=(10, 15, 20))
    assert np.allclose(resampled.mesh.n, (10, 15, 20))
    assert resampled.mesh.region == test_field.mesh.region
    pmin = test_field.mesh.region.pmin
    assert np.allclose(resampled(pmin), test_field(pmin))

    resampled = test_field.resample(n=(1, 1, 1))
    assert np.allclose(resampled.mesh.n, (1, 1, 1))
    assert resampled.mesh.region == test_field.mesh.region
    pmin = test_field.mesh.region.pmin
    assert np.allclose(resampled(pmin), test_field((0, 0, 0)))

    with pytest.raises(ValueError):
        test_field.resample((0, 1, 2))


# TODO Martin
def test_getitem():
    p1 = (0, 0, 0)
    p2 = (90, 50, 10)
    cell = (5, 5, 5)
    subregions = {
        "r1": df.Region(p1=(0, 0, 0), p2=(30, 50, 10)),
        "r2": df.Region(p1=(30, 0, 0), p2=(90, 50, 10)),
    }
    mesh = df.Mesh(p1=p1, p2=p2, cell=cell, subregions=subregions)

    def value_fun(point):
        x, y, z = point
        if x <= 60:
            return (-1, -2, -3)
        else:
            return (1, 2, 3)

    f = df.Field(mesh, nvdim=3, value=value_fun)
    assert isinstance(f, df.Field)
    assert isinstance(f["r1"], df.Field)
    assert isinstance(f["r2"], df.Field)
    assert isinstance(f[subregions["r2"]], df.Field)
    assert isinstance(f[subregions["r1"]], df.Field)

    assert np.allclose(f["r1"].mean(), (-1, -2, -3))
    assert np.allclose(f["r2"].mean(), (0, 0, 0))
    assert np.allclose(f[subregions["r1"]].mean(), (-1, -2, -3))
    assert np.allclose(f[subregions["r2"]].mean(), (0, 0, 0))

    assert len(f["r1"].mesh) + len(f["r2"].mesh) == len(f.mesh)

    # Meshes are not aligned
    subregion = df.Region(p1=(1.1, 0, 0), p2=(9.9, 15, 5))

    assert f[subregion].array.shape == (2, 3, 1, 3)


# TODO Sam
def test_angle():
    p1 = (0, 0, 0)
    p2 = (8e-9, 2e-9, 2e-9)
    cell = (2e-9, 2e-9, 2e-9)
    mesh = df.Mesh(region=df.Region(p1=p1, p2=p2), cell=cell)

    f = df.Field(mesh, nvdim=3, value=(1.0, 0.0, 0.0))

    assert np.allclose(f.angle((1.0, 0.0, 0.0)).mean(), 0.0)
    assert np.allclose(f.angle((0.0, 1.0, 0.0)).mean(), np.pi / 2)


# ######################################
# TODO Martin
def test_write_read_ovf(tmp_path):
    representations = ["txt", "bin4", "bin8"]
    filename = "testfile.ovf"
    p1 = (0, 0, 0)
    p2 = (8e-9, 5e-9, 3e-9)
    cell = (1e-9, 1e-9, 1e-9)
    subregions = {
        "sr1": df.Region(p1=p1, p2=(2e-9, 2e-9, 1e-9)),
        "sr2": df.Region(p1=(3e-9, 0, 0), p2=p2),
    }
    mesh = df.Mesh(region=df.Region(p1=p1, p2=p2), cell=cell, subregions=subregions)

    # Write/read
    for nvdim, value in [
        (1, lambda point: point[0] + point[1] + point[2]),
        (2, lambda point: (point[0], point[1] + point[2])),
        (3, lambda point: (point[0], point[1], point[2])),
    ]:
        f = df.Field(mesh, nvdim=nvdim, value=value, unit="A/m")
        for rep in representations:
            tmpfilename = tmp_path / filename
            f.to_file(tmpfilename, representation=rep)
            f_read = df.Field.from_file(tmpfilename)

            assert f.allclose(f_read)
            assert f_read.unit == "A/m"
            assert f.mesh.subregions == f_read.mesh.subregions

            tmpfilename = tmp_path / f"no_sr_{filename}"
            f.to_file(tmpfilename, representation=rep, save_subregions=False)
            f_read = df.Field.from_file(tmpfilename)

            assert f.allclose(f_read)
            assert f_read.unit == "A/m"
            assert f_read.mesh.subregions == {}

        # Directly write with wrong representation (no data is written)
        with pytest.raises(ValueError):
            f._to_ovf("fname.ovf", representation="bin5")

    # multiple different units (not supported by discretisedfield)
    f = df.Field(mesh, nvdim=3, value=(1, 1, 1), unit="m s kg")
    tmpfilename = str(tmp_path / filename)
    f.to_file(tmpfilename, representation=rep)
    f_read = df.Field.from_file(tmpfilename)

    assert f.allclose(f_read)
    assert f_read.unit is None

    # Extend scalar
    for rep in representations:
        f = df.Field(mesh, nvdim=1, value=lambda point: point[0] + point[1] + point[2])
        tmpfilename = tmp_path / filename
        f.to_file(tmpfilename, representation=rep, extend_scalar=True)
        f_read = df.Field.from_file(tmpfilename)

        assert f.allclose(f_read.x)

    # Read different OOMMF representations
    # (OVF1, OVF2) x (txt, bin4, bin8)
    filenames = [
        "oommf-ovf2-txt.omf",
        "oommf-ovf2-bin4.omf",
        "oommf-ovf2-bin8.omf",
        "oommf-ovf1-txt.omf",
        "oommf-ovf1-bin4.omf",
        "oommf-ovf1-bin8.omf",
    ]
    dirname = os.path.join(os.path.dirname(__file__), "test_sample")
    for filename in filenames:
        omffilename = os.path.join(dirname, filename)
        f_read = df.Field.from_file(omffilename)

        if "ovf2" in filename:
            # The magnetisation is in the x-direction in OVF2 files.
            assert abs(f_read.orientation.x.mean() - 1) < 1e-2
        else:
            # The norm of magnetisation is known.
            assert abs(f_read.norm.mean() - 1261566.2610100) < 1e-3

    # Read component names (single-word and multi-word with and without hyphen)
    # from OOMMF files
    assert df.Field.from_file(os.path.join(dirname, "oommf-ovf2-bin8.omf")).vdims == [
        "x",
        "y",
        "z",
    ]
    assert df.Field.from_file(os.path.join(dirname, "oommf-ovf2-bin8.ohf")).vdims == [
        "x",
        "y",
        "z",
    ]
    assert df.Field.from_file(os.path.join(dirname, "oommf-ovf2-bin8.oef")).vdims == [
        "Total_energy_density"
    ]

    # Read different mumax3 bin4 and txt files (made on linux and windows)
    filenames = [
        "mumax-bin4-linux.ovf",
        "mumax-bin4-windows.ovf",
        "mumax-txt-linux.ovf",
    ]
    dirname = os.path.join(os.path.dirname(__file__), "test_sample")
    for filename in filenames:
        omffilename = os.path.join(dirname, filename)
        f_read = df.Field.from_file(omffilename)

        # We know the saved magentisation.
        f_saved = df.Field(f_read.mesh, nvdim=3, value=(1, 0.1, 0), norm=1)
        assert f_saved.allclose(f_read)


def test_write_read_vtk(tmp_path):
    filename = "testfile.vtk"

    p1 = (0, 0, 0)
    p2 = (5e-9, 2e-9, 1e-9)
    cell = (1e-9, 1e-9, 1e-9)
    subregions = {
        "sr1": df.Region(p1=p1, p2=(2e-9, 2e-9, 1e-9)),
        "sr2": df.Region(p1=(3e-9, 0, 0), p2=p2),
    }
    mesh = df.Mesh(region=df.Region(p1=p1, p2=p2), cell=cell, subregions=subregions)

    for nvdim, value, vdims in zip(
        [1, 2, 3, 4],
        [1.2, (1, 2.5), (1e-3, -5e6, 5e6), np.random.random(4)],
        [None, ("m_mag", "m_phase"), None, list("abcd")],
    ):
        for repr in ["txt", "bin", "xml"]:
            f = df.Field(mesh, nvdim=nvdim, value=value, vdims=vdims)
            tmpfilename = tmp_path / filename
            f.to_file(tmpfilename, representation=repr)
            f_read = df.Field.from_file(tmpfilename)

            assert np.allclose(f.array, f_read.array)
            assert np.allclose(f.mesh.region.pmin, f_read.mesh.region.pmin)
            assert np.allclose(f.mesh.region.pmax, f_read.mesh.region.pmax)
            assert np.allclose(f.mesh.cell, f_read.mesh.cell)
            assert np.all(f.mesh.n == f_read.mesh.n)
            assert f.vdims == f_read.vdims
            assert f.mesh.subregions == f_read.mesh.subregions

            tmpfilename = tmp_path / f"no_sr_{filename}"
            f.to_file(tmpfilename, representation=repr, save_subregions=False)
            f_read = df.Field.from_file(tmpfilename)

            assert f.allclose(f_read)
            assert f_read.mesh.subregions == {}

    dirname = os.path.join(os.path.dirname(__file__), "test_sample")
    f = df.Field.from_file(os.path.join(dirname, "vtk-file.vtk"))
    assert isinstance(f, df.Field)
    assert np.all(f.mesh.n == (5, 1, 2))
    assert f.array.shape == (5, 1, 2, 3)
    assert f.nvdim == 3

    # test reading legacy vtk file (written with discretisedfield<=0.61.0)
    dirname = os.path.join(os.path.dirname(__file__), "test_sample")
    f = df.Field.from_file(os.path.join(dirname, "vtk-vector-legacy.vtk"))
    assert isinstance(f, df.Field)
    assert np.all(f.mesh.n == (8, 1, 1))
    assert f.array.shape == (8, 1, 1, 3)
    assert f.nvdim == 3

    dirname = os.path.join(os.path.dirname(__file__), "test_sample")
    f = df.Field.from_file(os.path.join(dirname, "vtk-scalar-legacy.vtk"))
    assert isinstance(f, df.Field)
    assert np.all(f.mesh.n == (5, 1, 2))
    assert f.array.shape == (5, 1, 2, 1)
    assert f.nvdim == 1

    # test invalid arguments
    f = df.Field(mesh, nvdim=3, value=(0, 0, 1))
    with pytest.raises(ValueError):
        f.to_file(str(tmp_path / filename), representation="wrong")
    f._vdims = None  # manually remove component labels
    with pytest.raises(AttributeError):
        f.to_file(str(tmp_path / filename))


@pytest.mark.parametrize("nvdim,value", [(1, -1.23), (3, (1e-3 + np.pi, -5e6, 6e6))])
@pytest.mark.parametrize(
    "subregions",
    [
        {},
        {
            "sr1": df.Region(p1=(0, 0, 0), p2=(2e-12, 2e-12, 1e-12)),
            "sr2": df.Region(p1=(3e-12, 0, 0), p2=(10e-12, 5e-12, 5e-12)),
        },
    ],
)
@pytest.mark.parametrize("filename", ["testfile.hdf5", "testfile.h5"])
def test_write_read_hdf5(nvdim, value, subregions, filename, tmp_path):
    p1 = (0, 0, 0)
    p2 = (10e-12, 5e-12, 5e-12)
    cell = (1e-12, 1e-12, 1e-12)
    mesh = df.Mesh(region=df.Region(p1=p1, p2=p2), cell=cell, subregions=subregions)

    f = df.Field(mesh, nvdim=nvdim, value=value)
    tmpfilename = tmp_path / filename
    f.to_file(tmpfilename)
    f_read = df.Field.from_file(tmpfilename)

    assert f == f_read

    tmpfilename = tmp_path / f"no_sr_{filename}"
    f.to_file(tmpfilename, save_subregions=False)
    f_read = df.Field.from_file(tmpfilename)
    assert f == f_read
    assert f.mesh.subregions == f_read.mesh.subregions  # not checked above


def test_write_read_invalid_extension():
    filename = "testfile.jpg"

    p1 = (0, 0, 0)
    p2 = (10e-12, 5e-12, 3e-12)
    cell = (1e-12, 1e-12, 1e-12)
    mesh = df.Mesh(region=df.Region(p1=p1, p2=p2), cell=cell)

    f = df.Field(mesh, nvdim=1, value=5e-12)
    with pytest.raises(ValueError):
        f.to_file(filename)
    with pytest.raises(ValueError):
        df.Field.from_file(filename)


##################################


# TODO Sam and Martin (low priority)
def test_fft():
    p1 = (-10, -10, -5)
    p2 = (10, 10, 5)
    cell = (1, 1, 1)
    mesh = df.Mesh(p1=p1, p2=p2, cell=cell)

    def _init_random(p):
        return np.random.rand(3) * 2 - 1

    f = df.Field(mesh, nvdim=3, value=_init_random, norm=1)

    # 3d fft
    assert f.allclose(f.fftn.ifftn.real)
    assert df.Field(mesh, nvdim=3).allclose(f.fftn.ifftn.imag)

    assert f.allclose(f.rfftn.irfftn)

    # 2d fft
    for i in ["x", "y", "z"]:
        plane = f.plane(i)
        assert plane.allclose(plane.fftn.ifftn.real)
        assert df.Field(mesh, nvdim=3).plane(i).allclose(plane.fftn.ifftn.imag)

        assert plane.allclose(plane.rfftn.irfftn)

    # Fourier slice theoreme
    for i in "xyz":
        plane = f.integrate(i)
        assert plane.allclose(f.fftn.plane(**{i: 0}).ifftn.real)
        assert (
            df.Field(mesh, nvdim=3)
            .integrate(i)
            .allclose(f.fftn.plane(**{i: 0}).ifftn.imag)
        )

    assert f.integrate("x").allclose(f.rfftn.plane(x=0).irfftn)
    assert f.integrate("y").allclose(f.rfftn.plane(y=0).irfftn)
    # plane along z removes rfftn-freq axis => needs ifftn
    assert f.integrate("z").allclose(f.rfftn.plane(z=0).ifftn.real)


# ##################################
# TODO Martin, needs mesh.sel
def test_mpl_scalar(test_field):
    # No axes
    for comp in test_field.vdims:
        getattr(test_field, comp).plane("x", n=(3, 4)).mpl.scalar()

    # Axes
    fig = plt.figure()
    ax = fig.add_subplot(111)
    for comp in test_field.vdims:
        getattr(test_field, comp).plane("x", n=(3, 4)).mpl.scalar(ax=ax)

    # All arguments
    for comp in test_field.vdims:
        getattr(test_field, comp).plane("x").mpl.scalar(
            figsize=(10, 10),
            filter_field=test_field.norm,
            colorbar=True,
            colorbar_label="something",
            multiplier=1e-6,
            cmap="hsv",
            clim=(-1, 1),
        )

    # Saving plot
    filename = "testfigure.pdf"
    with tempfile.TemporaryDirectory() as tmpdir:
        tmpfilename = os.path.join(tmpdir, filename)
        test_field.a.plane("x", n=(3, 4)).mpl.scalar(filename=tmpfilename)

    # Exceptions
    with pytest.raises(ValueError):
        test_field.a.mpl.scalar()  # not sliced
    with pytest.raises(ValueError):
        test_field.plane("z").mpl.scalar()  # vector field
    with pytest.raises(ValueError):
        # wrong filter field
        test_field.a.plane("z").mpl.scalar(filter_field=test_field)
    plt.close("all")


def test_mpl_lightess(test_field):
    filenames = ["skyrmion.omf", "skyrmion-disk.omf"]
    for i in filenames:
        filename = os.path.join(os.path.dirname(__file__), "test_sample", i)

        field = df.Field.from_file(filename)
        for plane in ["z"]:  # TODO test all directions "xyz" (check samples first)
            field.plane(plane).mpl.lightness()
            field.plane(plane).mpl.lightness(
                lightness_field=-field.z, filter_field=field.norm
            )
        fig, ax = plt.subplots()
        field.plane("z").mpl.lightness(
            ax=ax, clim=[0, 0.5], colorwheel_xlabel="mx", colorwheel_ylabel="my"
        )
        # Saving plot
        filename = "testfigure.pdf"
        with tempfile.TemporaryDirectory() as tmpdir:
            tmpfilename = os.path.join(tmpdir, filename)
            field.plane("z").mpl.lightness(filename=tmpfilename)

    # Exceptions
    with pytest.raises(ValueError):
        test_field.mpl.lightness()  # not sliced
    with pytest.raises(ValueError):
        # wrong filter field
        test_field.plane("z").mpl.lightness(filter_field=test_field)
    with pytest.raises(ValueError):
        # wrong lightness field
        test_field.plane("z").mpl.lightness(lightness_field=test_field)
    plt.close("all")


def test_mpl_vector(test_field):
    # No axes
    test_field.plane("x", n=(3, 4)).mpl.vector()

    # Axes
    fig = plt.figure()
    ax = fig.add_subplot(111)
    test_field.plane("x", n=(3, 4)).mpl.vector(ax=ax)

    # All arguments
    test_field.plane("x").mpl.vector(
        figsize=(10, 10),
        color_field=test_field.b,
        colorbar=True,
        colorbar_label="something",
        multiplier=1e-6,
        cmap="hsv",
        clim=(-1, 1),
    )

    # 2d vector field
    plane_2d = test_field.plane("z").a << test_field.plane("z").b
    plane_2d.vdims = ["a", "b"]
    with pytest.raises(ValueError):
        plane_2d.mpl.vector()
    plane_2d.mpl.vector(vdims=["a", "b"])
    plane_2d.mpl.vector(vdims=["a", None])
    plane_2d.mpl.vector(vdims=[None, "b"])
    with pytest.raises(ValueError):
        plane_2d.mpl.vector(vdims=[None, None])

    # Saving plot
    filename = "testfigure.pdf"
    with tempfile.TemporaryDirectory() as tmpdir:
        tmpfilename = os.path.join(tmpdir, filename)
        test_field.plane("x", n=(3, 4)).mpl.vector(filename=tmpfilename)

    # Exceptions
    with pytest.raises(ValueError):
        test_field.mpl.vector()  # not sliced
    with pytest.raises(ValueError):
        test_field.b.plane("z").mpl.vector()  # scalar field
    with pytest.raises(ValueError):
        # wrong color field
        test_field.plane("z").mpl.vector(color_field=test_field)

    plt.close("all")


def test_mpl_contour(test_field):
    # No axes
    test_field.plane("z").c.mpl.contour()

    # Axes
    fig, ax = plt.subplots()
    test_field.plane("z").c.mpl.contour(ax=ax)

    # All arguments
    test_field.plane("z").c.mpl.contour(
        figsize=(10, 10),
        multiplier=1e-6,
        filter_field=test_field.norm,
        colorbar=True,
        colorbar_label="something",
    )

    # Saving plot
    filename = "testfigure.pdf"
    with tempfile.TemporaryDirectory() as tmpdir:
        tmpfilename = os.path.join(tmpdir, filename)
        test_field.plane("z").c.mpl.contour(filename=tmpfilename)

    # Exceptions
    with pytest.raises(ValueError):
        test_field.mpl.contour()  # not sliced
    with pytest.raises(ValueError):
        test_field.plane("z").mpl.contour()  # vector field
    with pytest.raises(ValueError):
        # wrong filter field
        test_field.plane("z").c.mpl.contour(filter_field=test_field)

    plt.close("all")


def test_mpl(test_field):
    # No axes
    test_field.plane("x", n=(3, 4)).mpl()

    # Axes
    fig = plt.figure()
    ax = fig.add_subplot(111)
    test_field.a.plane("x", n=(3, 4)).mpl(ax=ax)

    test_field.c.plane("x").mpl(
        figsize=(12, 6),
        scalar_kw={
            "filter_field": test_field.norm,
            "colorbar_label": "scalar",
            "cmap": "twilight",
        },
        vector_kw={
            "color_field": test_field.b,
            "use_color": True,
            "colorbar": True,
            "colorbar_label": "vector",
            "cmap": "hsv",
            "clim": (0, 1e6),
        },
        multiplier=1e-12,
    )

    # Saving plot
    filename = "testfigure.pdf"
    with tempfile.TemporaryDirectory() as tmpdir:
        tmpfilename = os.path.join(tmpdir, filename)
        test_field.plane("x", n=(3, 4)).mpl(filename=tmpfilename)

    # Exception
    with pytest.raises(ValueError):
        test_field.mpl()

    plt.close("all")


def test_hv_scalar(test_field):
    for kdims in [["x", "y"], ["x", "z"], ["y", "z"]]:
        normal = (set("xyz") - set(kdims)).pop()
        kdim_str = f"[{','.join(kdims)}]"
        check_hv(
            test_field.hv.scalar(kdims=kdims),
            [f"DynamicMap [{normal},comp]", f"Image {kdim_str}"],
        )
        check_hv(
            test_field.hv.scalar(kdims=kdims, roi=test_field.norm),
            [f"DynamicMap [{normal},comp]", f"Image {kdim_str}"],
        )

        # additional kwargs and plane
        check_hv(
            test_field.plane(normal).hv.scalar(kdims=kdims, clim=(-1, 1)),
            ["DynamicMap [comp]", f"Image {kdim_str}"],
        )

        for c in test_field.vdims:
            check_hv(
                getattr(test_field, c).hv.scalar(kdims=kdims),
                [f"DynamicMap [{normal}]", f"Image {kdim_str}"],
            )
            check_hv(
                getattr(test_field, c).plane(normal).hv.scalar(kdims=kdims),
                [f"Image {kdim_str}"],
            )

    with pytest.raises(ValueError):
        check_hv(test_field.hv.scalar(kdims=["wrong_name", "x"]), ...)

    with pytest.raises(ValueError):
        check_hv(test_field.hv.scalar(kdims=["x", "y", "z"]), ...)

    with pytest.raises(TypeError):
        check_hv(test_field.hv.scalar(kdims=["x", "y"], roi="z"), ...)

    with pytest.raises(ValueError):
        check_hv(test_field.hv.scalar(kdims=["x", "y"], roi=test_field), ...)

    with pytest.raises(ValueError):
        check_hv(
            test_field.plane("z").hv.scalar(kdims=["x", "y"], roi=test_field.norm),
            ...,
        )

    with pytest.raises(ValueError):
        check_hv(
            test_field[
                df.Region(p1=(-5e-9, -5e-9, -5e-9), p2=(5e-9, 5e-9, -1e-9))
            ].hv.scalar(kdims=["x", "y"], roi=test_field.norm.plane(z=4e-9)),
            ...,
        )


def test_hv_vector(test_field):
    for kdims in [["x", "y"], ["x", "z"], ["y", "z"]]:
        normal = (set("xyz") - set(kdims)).pop()
        kdim_str = f"[{','.join(kdims)}]"
        check_hv(
            test_field.hv.vector(kdims=kdims),
            [f"DynamicMap [{normal}]", f"VectorField {kdim_str}"],
        )
        check_hv(
            test_field.plane(normal).hv.vector(kdims=kdims),
            [f"VectorField {kdim_str}"],
        )
        check_hv(
            test_field.hv.vector(kdims=kdims, roi=test_field.norm),
            [f"DynamicMap [{normal}]", f"VectorField {kdim_str}"],
        )
        check_hv(
            test_field.hv.vector(kdims=kdims, n=(10, 10)),
            [f"DynamicMap [{normal}]", f"VectorField {kdim_str}"],
        )

        # additional kwargs
        check_hv(
            test_field.hv.vector(kdims=kdims, use_color=False, color="blue"),
            [f"DynamicMap [{normal}]", f"VectorField {kdim_str}"],
        )

        for comp in test_field.vdims:
            check_hv(
                test_field.hv.vector(kdims=kdims, cdim=comp),
                [f"DynamicMap [{normal}]", f"VectorField {kdim_str}"],
            )

        with pytest.raises(ValueError):
            check_hv(test_field.hv.vector(kdims=kdims, cdim="wrong"), ...)

        with pytest.raises(TypeError):
            check_hv(test_field.hv.vector(kdims=kdims, cdim=test_field.norm), ...)

        with pytest.raises(ValueError):
            check_hv(test_field.hv.vector(kdims=kdims, vdims=["a", "b", "c"]), ...)

        # 2d field
        with pytest.raises(ValueError):
            check_hv((test_field.a << test_field.b).hv.vector(kdims=kdims), ...)

        field_2d = test_field.a << test_field.b
        field_2d.vdims = ["a", "b"]
        check_hv(
            field_2d.hv.vector(kdims=kdims, vdims=["a", "b"]),
            [f"DynamicMap [{normal}]", f"VectorField {kdim_str}"],
        )
        check_hv(
            field_2d.hv.vector(kdims=kdims, vdims=[None, "b"]),
            [f"DynamicMap [{normal}]", f"VectorField {kdim_str}"],
        )
        check_hv(
            field_2d.hv.vector(kdims=kdims, vdims=["a", None]),
            [f"DynamicMap [{normal}]", f"VectorField {kdim_str}"],
        )
        with pytest.raises(ValueError):
            check_hv(field_2d.hv.vector(kdims=kdims, vdims=[None, None]), ...)

        # 4d field
        field_4d = test_field.a << test_field.b << test_field.a << test_field.b
        field_4d.vdims = ["a", "b", "c", "d"]
        with pytest.raises(ValueError):
            check_hv(field_4d.hv.vector(kdims=kdims), ...)
        check_hv(
            field_4d.hv.vector(kdims=kdims, vdims=["c", "d"]),
            [f"DynamicMap [{normal}]", f"VectorField {kdim_str}"],
        )
        check_hv(
            field_4d.hv.vector(kdims=kdims, vdims=["c", "d"]),
            [f"DynamicMap [{normal}]", f"VectorField {kdim_str}"],
        )
        check_hv(
            field_4d.hv.vector(kdims=kdims, vdims=[None, "b"]),
            [f"DynamicMap [{normal}]", f"VectorField {kdim_str}"],
        )

    with pytest.raises(ValueError):
        check_hv(test_field.hv.contour(kdims=["wrong_name", "x"]), ...)

    with pytest.raises(ValueError):
        check_hv(test_field.hv.vector(kdims=["x", "y"], n=(10, 10, 10)), ...)

    # scalar field
    with pytest.raises(ValueError):
        check_hv(field_2d.a.hv.vector(kdims=["x", "y"]), ...)


def test_hv_contour(test_field):
    for kdims in [["x", "y"], ["x", "z"], ["y", "z"]]:
        normal = (set("xyz") - set(kdims)).pop()
        kdim_str = f"[{','.join(kdims)}]"
        # Required for the tests (not in a notebook):
        # If not specified the plot creation for the test fails because the width
        # and height of the plot cannot be calculated (NaN values). By manually
        # setting frame_width and frame_height this can be avoided.
        # It is not fully clear why this does not happen for the other plots.
        # Presumably, because we use a different method to create the contour plot.
        opts = dict(frame_width=300, frame_height=300)
        check_hv(
            test_field.hv.contour(kdims=kdims).opts(**opts),
            [f"DynamicMap [{normal},comp]", f"Contours {kdim_str}"],
        )
        check_hv(
            test_field.hv.contour(kdims=kdims, roi=test_field.norm).opts(**opts),
            [f"DynamicMap [{normal},comp]", f"Contours {kdim_str}"],
        )

        # additional kwargs
        check_hv(
            test_field.plane(normal).hv.contour(kdims=kdims, clim=(-1, 1)).opts(**opts),
            ["DynamicMap [comp]", f"Contours {kdim_str}"],
        )

        for c in test_field.vdims:
            check_hv(
                getattr(test_field, c).hv.contour(kdims=kdims).opts(**opts),
                [f"DynamicMap [{normal}]", f"Contours {kdim_str}"],
            )

    with pytest.raises(ValueError):
        check_hv(test_field.hv.contour(kdims=["wrong_name", "x"]), ...)


def test_hv(test_field):
    for kdims in [["x", "y"], ["x", "z"], ["y", "z"]]:
        normal = (set("xyz") - set(kdims)).pop()
        kdim_str = f"[{','.join(kdims)}]"
        # 1d field
        check_hv(
            test_field.a.hv(kdims=kdims),
            [f"DynamicMap [{normal}]", f"Image {kdim_str}"],
        )
        check_hv(test_field.a.plane(normal).hv(kdims=kdims), [f"Image {kdim_str}"])

        # 2d field
        field_2d = test_field.b << test_field.c
        check_hv(
            field_2d.hv(kdims=kdims),
            [f"DynamicMap [{normal},comp]", f"Image {kdim_str}"],
        )
        check_hv(
            field_2d.hv(kdims=kdims, vdims=["x", "y"]),
            [f"DynamicMap [{normal}]", f"VectorField {kdim_str}"],
        )
        check_hv(
            field_2d.plane(normal).hv(kdims=kdims),
            ["DynamicMap [comp]", f"Image {kdim_str}"],
        )

        # 3d field
        check_hv(
            test_field.hv(kdims=kdims),
            [
                f"DynamicMap [{normal}]",
                f"Image {kdim_str}",
                f"VectorField {kdim_str}",
            ],
        )
        check_hv(
            test_field.hv(kdims=kdims, vdims=["a", "b"]),
            [
                f"DynamicMap [{normal}]",
                f"Image {kdim_str}",
                f"VectorField {kdim_str}",
            ],
        )
        check_hv(
            test_field.plane(normal).hv(kdims=kdims),
            [f"Image {kdim_str}", f"VectorField {kdim_str}"],
        )

        # additional kwargs
        check_hv(
            test_field.hv(
                kdims=kdims,
                scalar_kw={"clim": (-1, 1)},
                vector_kw={"cmap": "cividis"},
            ),
            [
                f"DynamicMap [{normal}]",
                f"Image {kdim_str}",
                f"VectorField {kdim_str}",
            ],
        )

        # 4d field
        field_4d = test_field.b << test_field.c << test_field.a << test_field.a
        field_4d.vdims = ["v1", "v2", "v3", "v4"]
        check_hv(
            field_4d.hv(kdims=kdims),
            [f"DynamicMap [{normal},comp]", f"Image {kdim_str}"],
        )

        check_hv(
            field_4d.hv(kdims=kdims, vdims=["v2", "v1"]),
            [
                f"DynamicMap [{normal},comp]",
                f"Image {kdim_str}",
                f"VectorField {kdim_str}",
            ],
        )

        check_hv(
            field_4d.plane(normal).hv(kdims=kdims),
            ["DynamicMap [comp]", f"Image {kdim_str}"],
        )

        check_hv(
            field_4d.plane(normal).hv(
                kdims=kdims, vdims=["v2", "v1"], vector_kw={"cdim": "v4"}
            ),
            [
                "DynamicMap [comp]",
                f"Image {kdim_str}",
                f"VectorField {kdim_str}",
            ],
        )


def test_k3d_nonzero(test_field):
    # Default
    test_field.norm.k3d.nonzero()

    # Color
    test_field.a.k3d.nonzero(color=0xFF00FF)

    # Multiplier
    test_field.b.k3d.nonzero(color=0xFF00FF, multiplier=1e-6)

    # Interactive field
    test_field.c.plane("z").k3d.nonzero(
        color=0xFF00FF, multiplier=1e-6, interactive_field=test_field
    )

    # kwargs
    test_field.a.plane("z").k3d.nonzero(
        color=0xFF00FF,
        multiplier=1e-6,
        interactive_field=test_field,
        wireframe=True,
    )

    # Plot
    plot = k3d.plot()
    plot.display()
    test_field.b.plane(z=0).k3d.nonzero(
        plot=plot, color=0xFF00FF, multiplier=1e-6, interactive_field=test_field
    )

    # Continuation for interactive plot testing.
    test_field.c.plane(z=1e-9).k3d.nonzero(
        plot=plot, color=0xFF00FF, multiplier=1e-6, interactive_field=test_field
    )

    assert len(plot.objects) == 2

    with pytest.raises(ValueError):
        test_field.k3d.nonzero()


def test_k3d_scalar(test_field):
    # Default
    test_field.a.k3d.scalar()

    # Filter field
    test_field.b.k3d.scalar(filter_field=test_field.norm)

    # Colormap
    test_field.c.k3d.scalar(filter_field=test_field.norm, cmap="hsv", color=0xFF00FF)

    # Multiplier
    test_field.a.k3d.scalar(
        filter_field=test_field.norm, color=0xFF00FF, multiplier=1e-6
    )

    # Interactive field
    test_field.b.k3d.scalar(
        filter_field=test_field.norm,
        color=0xFF00FF,
        multiplier=1e-6,
        interactive_field=test_field,
    )

    # kwargs
    test_field.c.k3d.scalar(
        filter_field=test_field.norm,
        color=0xFF00FF,
        multiplier=1e-6,
        interactive_field=test_field,
        wireframe=True,
    )

    # Plot
    plot = k3d.plot()
    plot.display()
    test_field.a.plane(z=0).k3d.scalar(
        plot=plot,
        filter_field=test_field.norm,
        color=0xFF00FF,
        multiplier=1e-6,
        interactive_field=test_field,
    )

    # Continuation for interactive plot testing.
    test_field.b.plane(z=1e-9).k3d.scalar(
        plot=plot,
        filter_field=test_field.norm,
        color=0xFF00FF,
        multiplier=1e-6,
        interactive_field=test_field,
    )

    assert len(plot.objects) == 2

    # Exceptions
    with pytest.raises(ValueError):
        test_field.k3d.scalar()
    with pytest.raises(ValueError):
        test_field.c.k3d.scalar(filter_field=test_field)  # filter field nvdim=3


def test_k3d_vector(test_field):
    # Default
    test_field.k3d.vector()

    # Color field
    test_field.k3d.vector(color_field=test_field.a)

    # Colormap
    test_field.k3d.vector(color_field=test_field.norm, cmap="hsv")

    # Head size
    test_field.k3d.vector(color_field=test_field.norm, cmap="hsv", head_size=3)

    # Points
    test_field.k3d.vector(
        color_field=test_field.norm, cmap="hsv", head_size=3, points=False
    )

    # Point size
    test_field.k3d.vector(
        color_field=test_field.norm,
        cmap="hsv",
        head_size=3,
        points=False,
        point_size=1,
    )

    # Vector multiplier
    test_field.k3d.vector(
        color_field=test_field.norm,
        cmap="hsv",
        head_size=3,
        points=False,
        point_size=1,
        vector_multiplier=1,
    )

    # Multiplier
    test_field.k3d.vector(
        color_field=test_field.norm,
        cmap="hsv",
        head_size=3,
        points=False,
        point_size=1,
        vector_multiplier=1,
        multiplier=1e-6,
    )

    # Interactive field
    test_field.plane("z").k3d.vector(
        color_field=test_field.norm,
        cmap="hsv",
        head_size=3,
        points=False,
        point_size=1,
        vector_multiplier=1,
        multiplier=1e-6,
        interactive_field=test_field,
    )

    # Plot
    plot = k3d.plot()
    plot.display()
    test_field.plane(z=0).k3d.vector(plot=plot, interactive_field=test_field)

    # Continuation for interactive plot testing.
    test_field.plane(z=1e-9).k3d.vector(plot=plot, interactive_field=test_field)

    assert len(plot.objects) == 3

    # Exceptions
    with pytest.raises(ValueError):
        test_field.a.k3d.vector()
    with pytest.raises(ValueError):
        test_field.k3d.vector(color_field=test_field)  # filter field nvdim=3


def test_plot_large_sample():
    p1 = (0, 0, 0)
    p2 = (50e9, 50e9, 50e9)
    cell = (25e9, 25e9, 25e9)
    mesh = df.Mesh(p1=p1, p2=p2, cell=cell)
    value = (1e6, 1e6, 1e6)
    field = df.Field(mesh, nvdim=3, value=value)

    field.plane("z").mpl()
    field.norm.k3d.nonzero()
    field.x.k3d.scalar()
    field.k3d.vector()


# ##################################


def test_complex(test_field):
    mesh = df.Mesh(p1=(-5e-9, -5e-9, -5e-9), p2=(5e-9, 5e-9, 5e-9), n=(5, 5, 5))

    # real field
    real_field = test_field.real
    assert isinstance(real_field, df.Field)
    assert np.allclose(real_field((-2e-9, 0, 0)), (0, 0, 1e5))
    assert np.allclose(real_field((2e-9, 0, 0)), (0, 0, -1e5))

    imag_field = test_field.imag
    assert isinstance(imag_field, df.Field)
    assert df.Field(mesh, nvdim=3).allclose(imag_field)
    assert df.Field(mesh, nvdim=3).allclose(np.mod(test_field.phase, np.pi))

    # complex field
    field = df.Field(mesh, nvdim=1, value=1 + 1j)
    real_field = field.real
    assert isinstance(real_field, df.Field)
    assert df.Field(mesh, nvdim=1, value=1).allclose(real_field)

    imag_field = field.imag
    assert isinstance(imag_field, df.Field)
    assert df.Field(mesh, nvdim=1, value=1).allclose(imag_field)
    assert df.Field(mesh, nvdim=1, value=np.pi / 4).allclose(field.phase)


# TODO Hans
def test_numpy_ufunc(test_field):
    assert np.allclose(np.sin(test_field).array, np.sin(test_field.array))
    assert np.sum([test_field, test_field]).allclose(test_field + test_field)
    assert np.multiply(test_field.a, test_field.b).allclose(test_field.a * test_field.b)
    assert np.power(test_field.c, 2).allclose(test_field.c**2)

    # test_field contains values of 1e5 and exp of this,produces an overflow
    field = df.Field(
        test_field.mesh, nvdim=3, value=lambda _: np.random.random(3) * 2 - 1
    )
    assert np.allclose(np.exp(field.orientation).array, np.exp(field.orientation.array))


@pytest.mark.parametrize("value, dtype", vfuncs)
def test_to_xarray_valid_args_vector(valid_mesh, value, dtype):
    f = df.Field(valid_mesh, nvdim=3, value=value, dtype=dtype)
    fxa = f.to_xarray()
    assert isinstance(fxa, xr.DataArray)
    assert f.nvdim == fxa["comp"].size
    assert sorted([*fxa.attrs]) == [
        "cell",
        "nvdim",
        "pmax",
        "pmin",
        "tolerance_factor",
        "units",
    ]
    assert np.allclose(fxa.attrs["cell"], f.mesh.cell)
    assert np.allclose(fxa.attrs["pmin"], f.mesh.region.pmin)
    assert np.allclose(fxa.attrs["pmax"], f.mesh.region.pmax)
    assert np.allclose(fxa.attrs["tolerance_factor"], f.mesh.region.tolerance_factor)
    for i in f.mesh.region.dims:
        assert np.array_equal(getattr(f.mesh.points, i), fxa[i].values)
        assert fxa[i].attrs["units"] == f.mesh.region.units[f.mesh.region.dims.index(i)]
    assert all(fxa["comp"].values == f.vdims)
    assert np.array_equal(f.array, fxa.values)


@pytest.mark.parametrize("value, dtype", sfuncs)
def test_to_xarray_valid_args_scalar(valid_mesh, value, dtype):
    f = df.Field(valid_mesh, nvdim=1, value=value, dtype=dtype)
    fxa = f.to_xarray()
    assert isinstance(fxa, xr.DataArray)
    assert sorted([*fxa.attrs]) == [
        "cell",
        "nvdim",
        "pmax",
        "pmin",
        "tolerance_factor",
        "units",
    ]
    assert np.allclose(fxa.attrs["cell"], f.mesh.cell)
    assert np.allclose(fxa.attrs["pmin"], f.mesh.region.pmin)
    assert np.allclose(fxa.attrs["pmax"], f.mesh.region.pmax)
    assert np.allclose(fxa.attrs["tolerance_factor"], f.mesh.region.tolerance_factor)
    for i in f.mesh.region.dims:
        assert np.array_equal(getattr(f.mesh.points, i), fxa[i].values)
        assert fxa[i].attrs["units"] == f.mesh.region.units[f.mesh.region.dims.index(i)]
    assert "comp" not in fxa.dims
    assert np.array_equal(f.array.squeeze(axis=-1), fxa.values)


def test_to_xarray_6d_field(test_field):
    f6d = test_field << test_field
    f6d_xa = f6d.to_xarray()
    assert f6d_xa["comp"].size == 6
    assert "comp" in f6d_xa.coords
    assert [*f6d_xa["comp"].values] == [f"v{i}" for i in range(6)]
    f6d.vdims = ["a", "c", "b", "e", "d", "f"]
    f6d_xa2 = f6d.to_xarray()
    assert "comp" in f6d_xa2.coords
    assert [*f6d_xa2["comp"].values] == ["a", "c", "b", "e", "d", "f"]

    # test name and units defaults
    f3d_xa = test_field.to_xarray()
    assert f3d_xa.name == "field"
    assert f3d_xa.attrs["units"] is None

    # test name and units
    f3d_xa_2 = test_field.to_xarray(name="m", unit="A/m")
    assert f3d_xa_2.name == "m"
    assert f3d_xa_2.attrs["units"] == "A/m"


@pytest.mark.parametrize(
    "name, unit",
    [
        ["m", 42.0],
        [21.0, 42],
        [21, "A/m"],
        [{"name": "m"}, {"unit": "A/m"}],
        [["m"], ["A/m"]],
        [["m", "A/m"], None],
        [("m", "A/m"), None],
        [{"name": "m", "unit": "A/m"}, None],
    ],
)
def test_to_xarray_invalid_args(name, unit, test_field):
    with pytest.raises(TypeError):
        test_field.to_xarray(name, unit)


@pytest.mark.parametrize("value, dtype", vfuncs)
def test_from_xarray_valid_args_vector(valid_mesh, value, dtype):
    f = df.Field(valid_mesh, nvdim=3, value=value, dtype=dtype)
    fxa = f.to_xarray()
    f_new = df.Field.from_xarray(fxa)
    assert f_new == f


@pytest.mark.parametrize("value, dtype", sfuncs)
def test_from_xarray_valid_args_scalar(valid_mesh, value, dtype):
    f = df.Field(valid_mesh, nvdim=1, value=value, dtype=dtype)
    fxa = f.to_xarray()
    f_new = df.Field.from_xarray(fxa)
    assert f_new == f


def test_from_xarray_valid_args(test_field):
    f_plane = test_field.plane("z")
    f_plane_xa = f_plane.to_xarray()
    f_plane_new = df.Field.from_xarray(f_plane_xa)
    assert f_plane_new == f_plane

    f6d = test_field << test_field
    f6d_xa = f6d.to_xarray()
    f6d_new = df.Field.from_xarray(f6d_xa)
    assert f6d_new == f6d

    good_darray1 = xr.DataArray(
        np.ones((20, 20, 5, 3)),
        dims=["x", "y", "z", "comp"],
        coords=dict(
            x=np.arange(0, 20),
            y=np.arange(0, 20),
            z=np.arange(0, 5),
            comp=["x", "y", "z"],
        ),
        name="mag",
        attrs=dict(units="A/m", nvdim=3),
    )

    good_darray2 = xr.DataArray(
        np.ones((20, 20, 1, 3)),
        dims=["x", "y", "z", "comp"],
        coords=dict(
            x=np.arange(0, 20), y=np.arange(0, 20), z=[5.0], comp=["x", "y", "z"]
        ),
        name="mag",
        attrs=dict(units="A/m", cell=[1.0, 1.0, 1.0], nvdim=3),
    )

    good_darray3 = xr.DataArray(
        np.ones((20, 20, 1, 3)),
        dims=["x", "y", "z", "comp"],
        coords=dict(
            x=np.arange(0, 20), y=np.arange(0, 20), z=[5.0], comp=["x", "y", "z"]
        ),
        name="mag",
        attrs=dict(
            units="A/m",
            cell=[1.0, 1.0, 1.0],
            p1=[1.0, 1.0, 1.0],
            p2=[21.0, 21.0, 2.0],
            nvdim=3,
        ),
    )

    fg_1 = df.Field.from_xarray(good_darray1)
    assert isinstance(fg_1, df.Field)
    fg_2 = df.Field.from_xarray(good_darray2)
    assert isinstance(fg_2, df.Field)
    fg_3 = df.Field.from_xarray(good_darray3)
    assert isinstance(fg_3, df.Field)


def test_from_xarray_invalid_args_and_DataArrays():
    args = [
        int(),
        float(),
        str(),
        list(),
        dict(),
        xr.Dataset(),
        np.empty((20, 20, 20, 3)),
    ]

    bad_dim_no2 = xr.DataArray(
        np.ones((20, 20), dtype=float),
        dims=["x", "y"],
        coords=dict(x=np.arange(0, 20), y=np.arange(0, 20)),
        name="mag",
        attrs=dict(units="A/m", nvdim=3),
    )

    bad_dim3 = xr.DataArray(
        np.ones((20, 20, 5), dtype=float),
        dims=["a", "b", "c"],
        coords=dict(a=np.arange(0, 20), b=np.arange(0, 20), c=np.arange(0, 5)),
        name="mag",
        attrs=dict(units="A/m", nvdim=3),
    )

    bad_dim4 = xr.DataArray(
        np.ones((20, 20, 5, 3), dtype=float),
        dims=["x", "y", "z", "c"],
        coords=dict(
            x=np.arange(0, 20),
            y=np.arange(0, 20),
            z=np.arange(0, 5),
            c=["x", "y", "z"],
        ),
        name="mag",
        attrs=dict(units="A/m", nvdim=3),
    )

    bad_attrs = xr.DataArray(
        np.ones((20, 20, 1, 3), dtype=float),
        dims=["x", "y", "z", "comp"],
        coords=dict(
            x=np.arange(0, 20), y=np.arange(0, 20), z=[5.0], comp=["x", "y", "z"]
        ),
        name="mag",
        attrs=dict(units="A/m"),
    )

    def bad_coord_gen():
        rng = np.random.default_rng()
        for coord in "xyz":
            coord_dict = {coord: rng.normal(size=20)}
            for other_coord in "xyz".translate({ord(coord): None}):
                coord_dict[other_coord] = np.arange(0, 20)
            coord_dict["comp"] = ["x", "y", "z"]

            yield xr.DataArray(
                np.ones((20, 20, 20, 3), dtype=float),
                dims=["x", "y", "z", "comp"],
                coords=coord_dict,
                name="mag",
                attrs=dict(units="A/m", nvdim=3),
            )

    for arg in args:
        with pytest.raises(TypeError):
            df.Field.from_xarray(arg)
    with pytest.raises(ValueError):
        df.Field.from_xarray(bad_dim_no2)
    with pytest.raises(ValueError):
        df.Field.from_xarray(bad_dim3)
    with pytest.raises(ValueError):
        df.Field.from_xarray(bad_dim4)
    for bad_coord_geo in bad_coord_gen():
        with pytest.raises(ValueError):
            df.Field.from_xarray(bad_coord_geo)
    with pytest.raises(KeyError):
        df.Field.from_xarray(bad_attrs)<|MERGE_RESOLUTION|>--- conflicted
+++ resolved
@@ -1922,7 +1922,6 @@
     assert len(list(plane)) == 9
 
 
-<<<<<<< HEAD
 @pytest.mark.parametrize(
     "mesh, nvdim, value, range_",
     [
@@ -2016,9 +2015,7 @@
         test_field.sel(z=slice(0, 5e-9))
 
 
-=======
 # TODO Martin
->>>>>>> cf39518b
 def test_resample(test_field):
     resampled = test_field.resample(n=(10, 15, 20))
     assert np.allclose(resampled.mesh.n, (10, 15, 20))
