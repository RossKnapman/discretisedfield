import numbers
import re
import types

import ipywidgets
import matplotlib.pyplot as plt
import numpy as np
import pytest

import discretisedfield as df

from .test_region import html_re as region_html_re

html_re = (
    r"<strong>Mesh</strong>\s*<ul>\s*"
    rf"<li>{region_html_re}</li>\s*"
    r"<li>n = .*</li>\s*"
    r"(<li>bc = ([xyz]{1,3}|neumann|dirichlet)<li>)?\s*"
    rf"(<li>subregions:\s*<ul>\s*(<li>{region_html_re}</li>\s*)+</ul></li>)?"
    r"</ul>"
)


@pytest.mark.parametrize(
    "p1, p2, n, cell",
    [
        # 1d
        [0, 2e-10, 1, None],
        [0, 2e-10, None, 1e-10],
        [(5e-9,), (2e-10,), 1, None],
        [(5e-9,), -2e-9, None, 1e-9],
        # 2d
        [(0, 0), (5, 7), (5, 7), None],
        [(0, 0), (5, 7), None, (0.5, 0.5)],
        [(3, -1), [0, 5], (1, 1), None],
        [(3, -1), [0, 5], None, (1, 1)],
        [(0, 0), np.array([20e-9, 10e-9]), (10, 20), None],
        [(0, 0), np.array([20e-9, 10e-9]), None, (2e-9, 1e-9)],
        [[1.5e-9, -2e-9], np.array((7.5e-9, 2e-9)), (7, 11), None],
        [[1.5e-9, -2e-9], np.array((7.5e-9, 2e-9)), None, (0.5e-9, 4e-9)],
        # 3d
        [(0, 0, 0), (5, 5, 5), [1, 1, 1], None],
        [(-1, 0, -3), (5, 7, 5), None, (1, 1, 1)],
        [(0, 0, 0), (5e-9, 5e-9, 5e-9), None, (1e-9, 1e-9, 1e-9)],
        [(0, 0, 0), (5e-9, 5e-9, 5e-9), (5, 5, 5), None],
        [
            (-1.5e-9, -5e-9, 0),
            (1.5e-9, -15e-9, -10e-9),
            None,
            (1.5e-9, 0.5e-9, 10e-9),
        ],
        [(-1.5e-9, -5e-9, 0), (1.5e-9, -15e-9, -10e-9), (3, 10, 2), None],
        [(-1.5e-9, -5e-9, -5e-9), np.array((0, 0, 0)), None, (0.5e-9, 1e-9, 5e-9)],
        [(-1.5e-9, -5e-9, -5e-9), np.array((0, 0, 0)), (5, 5, 7), None],
        [[0, 5e-6, 0], (-1.5e-6, -5e-6, -5e-6), None, (0.5e-6, 2e-6, 2.5e-6)],
        [[0, 5e-6, 0], (-1.5e-6, -5e-6, -5e-6), (1, 10, 20), None],
        [(0, 125e-9, 0), (500e-9, 0, -3e-9), None, (25e-9, 25e-9, 3e-9)],
        # > 3d
        [(0, 1, 2, 3), (10, 9, 8, 7), (2, 4, 6, 8), None],
        [(0, 1, 2, 3), (10, 9, 8, 7), None, (1, 1, 1, 1)],
        [[0, 1, 2, 3, 4], [10, 9, 8, 7, 6], np.ones(5, dtype=int) * 10, None],
        [[0, 1, 2, 3, 4], [10, 9, 8, 7, 6], None, np.ones(5) * 0.5],
        [np.arange(10.0), np.arange(10.0, 20.0), np.ones(10, dtype=int) * 4, None],
        [np.arange(10.0), np.arange(10.0, 20.0), None, np.ones(10)],
    ],
)
def test_init_valid_args(p1, p2, n, cell):
    mesh1 = df.Mesh(region=df.Region(p1=p1, p2=p2), n=n, cell=cell)
    assert isinstance(mesh1, df.Mesh)

    assert isinstance(mesh1.region, df.Region)
    if n is not None:
        assert np.all(mesh1.n == n)
    if cell is not None:
        assert np.allclose(mesh1.cell, cell, atol=0)

    mesh2 = df.Mesh(p1=p1, p2=p2, n=n, cell=cell)
    assert isinstance(mesh2, df.Mesh)

    assert isinstance(mesh2.region, df.Region)
    if n is not None:
        assert np.all(mesh2.n == n)
    if cell is not None:
        assert np.allclose(mesh2.cell, cell, atol=0)

    assert mesh1 == mesh2


@pytest.mark.parametrize(
    "p1, p2, n, cell, error",
    [
        # 1d
        [0, 2e-10, (1, 1), None, ValueError],
        [0, 2e-10, None, (1e-10, 1e-10), ValueError],
        [0, 1e-3, None, 1, ValueError],
        [(5e-9,), (2e-10,), -1, None, ValueError],
        [(5e-9,), -2e-10, None, -1e-9, ValueError],
        [(5e-9,), -2e-10, "seven cells", None, TypeError],
        ["zero", -2e-10, None, 1e-9, TypeError],
        # 2d
        [(0, 0), (5, 7), (5, -7), None, ValueError],
        [(0, 0), (5, 7), None, (-0.5, 0.5), ValueError],
        [(3, -1), [0, 5], (1, 1j), None, TypeError],
        [(3, -1), [0, 5], None, (1, 1 + 2j), TypeError],
        [(0, 0), np.array([20e-9, 10e-9]), (10, 20.5), None, TypeError],
        [(0, 0), np.array([20e-9, 10e-9]), None, (4e-9, 2e-9, 1e-9), ValueError],
        [[1.5e-9, -2e-9], np.array((7.5e-9, 2e-9)), (7, 11, 15), None, ValueError],
        [[1.5e-9, -2e-9], np.array((7.5e-9, 2e-9)), None, (0.5e-9, "one"), TypeError],
        # 3d
        [(0, 0, 0), (5, 5, 5), None, (-1, 1, 1), ValueError],
        [(0, 0, 0), (5, 5, 5), (-1, 1, 1), None, ValueError],
        [(0, 0, 0), (5, 5, 5), "n", None, TypeError],
        [(0, 0, 0), (5, 5, 5), (1, 2, 2 + 1j), None, TypeError],
        [(0, 0, 0), (5, 5, 5), (1, 2, "2"), None, TypeError],
        [("1", 0, 0), (1, 1, 1), None, (0, 0, 1e-9), TypeError],
        [
            (-1.5e-9, -5e-9, "a"),
            (1.5e-9, 15e-9, 16e-9),
            None,
            (5, 1, -1e-9),
            TypeError,
        ],
        [
            (-1.5e-9, -5e-9, "a"),
            (1.5e-9, 15e-9, 16e-9),
            (5, 1, -1),
            None,
            TypeError,
        ],
        [
            (-1.5e-9, -5e-9, 0),
            (1.5e-9, 16e-9),
            None,
            (0.1e-9, 0.1e-9, 1e-9),
            ValueError,
        ],
        [
            (-1.5e-9, -5e-9, 0),
            (1.5e-9, 15e-9, 1 + 2j),
            None,
            (5, 1, 1e-9),
            TypeError,
        ],
        ["string", (5, 1, 1e-9), None, "string", TypeError],
        [(-1.5e-9, -5e-9, 0), (1.5e-9, 15e-9, 16e-9), None, 2 + 2j, TypeError],
        # > 3d
        [(0, 1, 2, 3), ("infinity", 9, 8, 7), (2, 4, 6, 8), None, TypeError],
        ["origin", (10, 9, 8, 7), None, (1, 1, 1, 1), TypeError],
        [
            [0, 1, 2, 3, 4],
            [10, 9, 8, 7, 6],
            np.ones(5, dtype=int) * -10,
            None,
            ValueError,
        ],
        [[0, 1, 2, 3, 4], [10, 9, 8, 7, 6], None, np.ones(6) * 0.5, ValueError],
        [np.arange(10.0), np.arange(10.0, 20.0), np.ones(10) * 4.5, None, TypeError],
    ],
)
def test_init_invalid_args(p1, p2, n, cell, error):
    with pytest.raises(error):
        df.Mesh(region=df.Region(p1=p1, p2=p2), n=n, cell=cell)

    with pytest.raises(error):
        df.Mesh(p1=p1, p2=p2, n=n, cell=cell)


@pytest.mark.parametrize(
    "p1, p2, cell, sr1_p1, sr1_p2, sr2_p1, sr2_p2",
    [
        [0, 50, 10, 0, 40, 20, 50],
        [(0, 0), (50, 10), (10, 10), (0, 0), (40, 10), (20, 0), (50, 10)],
        [
            (0, 0, 0),
            (100, 50, 10),
            (10, 10, 10),
            (0, 0, 0),
            (50, 40, 10),
            (10, 20, 0),
            (100, 50, 10),
        ],
    ],
)
def test_init_subregions(p1, p2, cell, sr1_p1, sr1_p2, sr2_p1, sr2_p2):
    subregions = {
        "r1": df.Region(p1=sr1_p1, p2=sr1_p2),
        "default": df.Region(p1=sr2_p1, p2=sr2_p2),
    }
    # with pytest.warns()  # FIXME
    mesh = df.Mesh(p1=p1, p2=p2, cell=cell, subregions=subregions)
    assert isinstance(mesh, df.Mesh)
    assert mesh.subregions == subregions


@pytest.mark.parametrize(
    "p1, p2, cell, sr1_p1, sr1_p2, sr2_p1, sr2_p2",
    [
        [(0,), 50, 10, 0, 40, 20, 50],
        [(0, 0), (50, 10), (10, 10), (0, 0), (40, 10), (20, 0), (50, 10)],
        [
            (0, 0, 0),
            (100, 50, 10),
            (10, 10, 10),
            (0, 0, 0),
            (50, 40, 10),
            (10, 20, 0),
            (100, 50, 10),
        ],
    ],
)
def test_subregions_custom_parameters(p1, p2, cell, sr1_p1, sr1_p2, sr2_p1, sr2_p2):
    dims = list("abc")[: len(p1)]
    units = ["d", "ef", "ghi"][: len(p1)]
    region = df.Region(p1=p1, p2=p2, dims=dims, units=units, tolerance_factor=1e-6)
    subregions = {
        "r1": df.Region(p1=sr1_p1, p2=sr1_p2),
        "r2": df.Region(
            p1=sr2_p1,
            p2=sr2_p2,
            dims=list("rst")[: len(p1)],
            units=list("aei")[: len(p1)],
            tolerance_factor=10,
        ),
    }
    mesh = df.Mesh(region=region, cell=cell, subregions=subregions)
    assert isinstance(mesh, df.Mesh)
    assert len(mesh.subregions) == len(subregions)
    for sr_name in mesh.subregions:
        assert np.array_equal(mesh.subregions[sr_name].pmin, subregions[sr_name].pmin)
        assert np.array_equal(mesh.subregions[sr_name].pmax, subregions[sr_name].pmax)
        assert mesh.subregions[sr_name].units == mesh.region.units
        assert mesh.subregions[sr_name].dims == mesh.region.dims
        assert mesh.subregions[sr_name].tolerance_factor == mesh.region.tolerance_factor


@pytest.mark.parametrize(
    "p1, p2, cell, subregions, error",
    [
        ((0,), (100e-9,), (10e-9,), {"r1": df.Region(p1=0, p2=45e-9)}, ValueError),
        (
            (0, 0),
            (100e-9, 50e-9),
            (10e-9, 10e-9),
            {"r1": df.Region(p1=0, p2=40e-9)},
            ValueError,
        ),
        (
            (0, 0),
            (100e-9, 50e-9),
            (10e-9, 10e-9),
            {"r1": df.Region(p1=(0, 0, 0), p2=(40e-9, 50e-9, 10e-9))},
            ValueError,
        ),
        (
            (0, 0, 0),
            (100e-9, 50e-9, 10e-9),
            (10e-9, 10e-9, 10e-9),
            {"r1": df.Region(p1=(0, 0, 0), p2=(45e-9, 50e-9, 10e-9))},
            ValueError,
        ),
        (
            (0, 0, 0),
            (100e-9, 50e-9, 10e-9),
            (10e-9, 10e-9, 10e-9),
            {"r1": df.Region(p1=(5e-9, 0, 0), p2=(45e-9, 50e-9, 10e-9))},
            ValueError,
        ),
        (
            (0, 0, 0),
            (100e-9, 50e-9, 10e-9),
            (10e-9, 10e-9, 10e-9),
            {"r1": df.Region(p1=(0, 0, 0), p2=(40e-9, 50e-9, 200e-9))},
            ValueError,
        ),
        (
            (0, 0, 0),
            (100e-9, 50e-9, 10e-9),
            (10e-9, 10e-9, 10e-9),
            {1: df.Region(p1=(0, 0, 0), p2=(45e-9, 50e-9, 200e-9))},
            TypeError,
        ),
        (
            (0, 0, 0),
            (100e-9, 50e-9, 10e-9),
            (10e-9, 10e-9, 10e-9),
            {"r1": "top half of the region"},
            TypeError,
        ),
        (
            (0, 0, 0, 0),
            (100e-9, 50e-9, 10e-9, 10e-9),
            (10e-9, 10e-9, 10e-9, 10e-9),
            {"r1": df.Region(p1=(0, 0, 0), p2=(40e-9, 50e-9, 200e-9))},
            ValueError,
        ),
    ],
)
def test_invalid_subregions(p1, p2, cell, subregions, error):
    with pytest.raises(error):
        df.Mesh(p1=p1, p2=p2, cell=cell, subregions=subregions)


def test_init_with_region_and_points():
    p1 = (0, -4, 16.5)
    p2 = (15, 10.1, 11)
    region = df.Region(p1=p1, p2=p2)
    n = (10, 10, 10)

    with pytest.raises(ValueError):
        df.Mesh(region=region, p1=p1, p2=p2, n=n)


def test_init_with_n_and_cell():
    p1 = (0, -4, 16.5)
    p2 = (15, 10.1, 11)
    n = (15, 141, 11)
    cell = (1, 0.1, 0.5)

    with pytest.raises(ValueError):
        df.Mesh(p1=p1, p2=p2, n=n, cell=cell)


@pytest.mark.parametrize(
    "p1, p2, cell",
    [
        [(0), 150e-9, 4e-9],
        [(0, 100e-9), (150e-9, 120e-9), (4e-9, 1e-9)],
        [(0, 100e-9, 1e-9), (150e-9, 120e-9, 6e-9), (4e-9, 1e-9, 1e-9)],
        [(0, 100e-9, 0), (150e-9, 104e-9, 1e-9), (2e-9, 1.5e-9, 0.1e-9)],
        [(10e9, 10e3, 0), (11e9, 11e3, 5), (1e9, 1e3, 1.5)],
        [(0, 100e-9, 1e-9, 0), (150e-9, 120e-9, 6e-9, 70e-9), (4e-9, 1e-9, 1e-9, 3e-9)],
    ],
)
def test_region_not_aggregate_of_cell(p1, p2, cell):
    with pytest.raises(ValueError):
        df.Mesh(p1=p1, p2=p2, cell=cell)


@pytest.mark.parametrize(
    "p1, p2, cell",
    [
        [0, 1e-9, 2e-9],
        [(0, 0), (1e-9, 1e-9), (1e-9, 2e-9)],
        [(0, 0, 0), (1e-9, 1e-9, 1e-9), (2e-9, 1e-9, 1e-9)],
        [(0, 0, 0), (1e-9, 1e-9, 1e-9), (1e-9, 2e-9, 1e-9)],
        [(0, 0, 0), (1e-9, 1e-9, 1e-9), (1e-9, 1e-9, 2e-9)],
        [(0, 0, 0), (1e-9, 1e-9, 1e-9), (1e-9, 5e-9, 0.1e-9)],
    ],
)
def test_cell_greater_than_domain(p1, p2, cell):
    p1 = (0, 0, 0)
    p2 = (1e-9, 1e-9, 1e-9)

    with pytest.raises(ValueError):
        df.Mesh(p1=p1, p2=p2, cell=cell)


def test_cell_n():
    p1 = (0, 0, 0)
    p2 = (20e-9, 20e-9, 20e-9)
    cell = (2e-9, 4e-9, 1e-9)
    n = (10, 5, 20)

    mesh = df.Mesh(p1=p1, p2=p2, cell=cell)
    mesh = df.Mesh(p1=p1, p2=p2, cell=np.array(cell))
    mesh = df.Mesh(p1=p1, p2=p2, cell=list(cell))
    assert np.all(mesh.n == n)

    mesh = df.Mesh(p1=p1, p2=p2, n=n)
    mesh = df.Mesh(p1=p1, p2=p2, n=np.array(n, dtype=int))
    mesh = df.Mesh(p1=p1, p2=p2, n=list(n))
    assert np.allclose(mesh.cell, cell, atol=0)

    with pytest.raises(AttributeError):
        mesh.cell = (2e-9, 2e-9, 2e-9)
    with pytest.raises(AttributeError):
        mesh.n = (10, 10, 10)


@pytest.mark.parametrize(
    "cell, n, error",
    [
        (2e-9, None, ValueError),
        (None, 10, ValueError),
        ({"x": 2e-9, "y": 4e-9, "z": 1e-9}, None, TypeError),
        (None, {"x": 10, "y": 5, "z": 20}, TypeError),
        ((2e-9, 4e-9), None, ValueError),
        (None, (10, 5), ValueError),
        ((2e-9, 4e-9, 2e-9, 4e-9), None, ValueError),
        (None, (10, 5, 20, 10), ValueError),
        (None, (10.0, 5.0, 20.0), TypeError),
        (None, None, ValueError),
        ((2e-9, 4e-9, 1e-9), (10, 5, 20), ValueError),
    ],
)
def test_cell_n_invalid(cell, n, error):
    p1 = (0, 0, 0)
    p2 = (20e-9, 20e-9, 20e-9)
    with pytest.raises(error):
        df.Mesh(p1=p1, p2=p2, cell=cell, n=n)


def test_bc():  # TODO later
    p1 = (0, 0, 0)
    p2 = (20e-9, 20e-9, 20e-9)
    region = df.Region(p1=p1, p2=p2, dims=["x", "y", "z"])
    cell = (2e-9, 4e-9, 1e-9)

    allowed_bc = ["x", "y", "z", "xy", "yz", "zx", "Neumann", "dirichlet"]

    for bc in allowed_bc:
        df.Mesh(region=region, cell=cell, bc=bc)

    with pytest.raises(TypeError):
        df.Mesh(region=region, cell=cell, bc=2)
    with pytest.raises(ValueError):
        df.Mesh(region=region, cell=cell, bc="user")
    with pytest.raises(ValueError):
        df.Mesh(region=region, cell=cell, bc="xxz")


@pytest.mark.parametrize(
    "p1, p2, cell, length",
    [
        [0, 5, 1, 5],
        [(1, 1), (5, 7), (2, 3), 2 * 2],
        [(0, 0, 0), (5, 4, 3), (1, 1, 1), 5 * 4 * 3],
    ],
)
def test_len(p1, p2, cell, length):
    mesh = df.Mesh(p1=p1, p2=p2, cell=cell)
    assert isinstance(mesh, df.Mesh)
    assert len(mesh) == length


@pytest.mark.parametrize(
    "p1, p2, n, length",
    [
        [(0,), (10,), (5,), 5],
        [(0.0, 0.0), (10.0, 5.0), (5, 3), 5 * 3],
        [(0, 0, 0), (1e-5, 1e-5, 2e-5), (2, 5, 3), 2 * 5 * 3],
        [(0, 0, 0, 0), (10.0, 5.0, 2.0, 10), (5, 4, 3, 2), 5 * 4 * 3 * 2],
    ],
)
def test_indices_coordinates_iter(p1, p2, n, length):
    mesh = df.Mesh(p1=p1, p2=p2, n=n)
    assert isinstance(mesh, df.Mesh)

    assert isinstance(mesh.indices, types.GeneratorType)
    assert len(list(mesh.indices)) == length
    for index in mesh.indices:
        assert isinstance(index, np.ndarray)
        assert len(index) == mesh.region.ndim
        assert all(isinstance(i, numbers.Integral) for i in index)
        assert all([0 <= i <= j for i, j in zip(index, n)])

    assert isinstance(mesh.__iter__(), types.GeneratorType)
    assert len(list(mesh)) == length
    for point in mesh:
        assert isinstance(point, np.ndarray)
        assert len(point) == mesh.region.ndim
        assert all(isinstance(i, numbers.Real) for i in point)
        assert all([0 <= i <= j for i, j in zip(point, p2)])


@pytest.mark.parametrize(
    "p1_1, p1_2, p2, n1, n2",
    [
        [5e-9, 6e-9, 10e-9, 5, 3],
        [(-100e-9, -10e-9), (-99e-9, -10e-9), (100e-9, 10e-9), (5, 5), (5, 3)],
        [(0, 0, 0), (3, 3, 3), (10, 10, 10), (5, 5, 5), (5, 5, 3)],
        [(0, 0, 0, 0), (3, 3, 3, 3), (10, 10, 10, 10), (5, 5, 5, 5), (5, 5, 5, 3)],
    ],
)
def test_eq(p1_1, p1_2, p2, n1, n2):
    mesh1 = df.Mesh(p1=p1_1, p2=p2, n=n1)
    mesh2 = df.Mesh(p1=p1_1, p2=p2, n=n1)
    mesh3 = df.Mesh(p1=p1_2, p2=p2, n=n1)
    mesh4 = df.Mesh(p1=p1_1, p2=p2, n=n2)

    assert isinstance(mesh1, df.Mesh)
    assert isinstance(mesh2, df.Mesh)
    assert isinstance(mesh3, df.Mesh)
    assert mesh1 == mesh2
    assert not mesh1 != mesh2
    assert mesh1 != mesh3
    assert not mesh1 == mesh3
    assert mesh1 != mesh4
    assert not mesh1 == mesh4
    assert mesh3 != mesh4
    assert not mesh3 == mesh4

    assert mesh1 != 1
    assert not mesh2 == "mesh2"


@pytest.mark.parametrize(
    "p1_1, p1_2, p2, n1, n2",
    [
<<<<<<< HEAD
        [5e-9, 6e-9, 10e-9, 5, 3],
        # TODO the next test currently fails because of problems with atol=0 and
        # zero values in the test data; this has to be fixed in Mesh
        [(-100e-9, -10e-9), (-99e-9, -10e-9), (100e-9, 10e-9), (5, 5), (5, 3)],
        [(0, 0, 0), (3e-9, 3e-9, 3e-9), (10e-9, 10e-9, 10e-9), (5, 5, 5), (5, 5, 3)],
        [
=======
        [5e-9, 6e-9, 10e-9, 5, 3],  # 1d
        [(-100e-9, -10e-9), (-99e-9, -10e-9), (100e-9, 10e-9), (5, 5), (5, 3)],  # 2d
        [  # 3d
            (0, 0, 0),
            (3e-9, 3e-9, 3e-9),
            (10e-9, 10e-9, 10e-9),
            (5, 5, 5),
            (5, 5, 3),
        ],
        [  # 4d
>>>>>>> c22162ad
            (0, 0, 0, 0),
            (3e-9, 3e-9, 3e-9, 3e-9),
            (10e-9, 10e-9, 10e-9, 10e-9),
            (5, 5, 5, 5),
            (5, 5, 5, 3),
        ],
    ],
)
def test_allclose(p1_1, p1_2, p2, n1, n2):
    eps = 1e-12
    mesh1 = df.Mesh(p1=p1_1, p2=p2, n=n1)
    mesh2 = df.Mesh(p1=np.array(p1_1) * 1, p2=np.array(p2) * (1 + eps), n=n1)
    mesh3 = df.Mesh(p1=p1_2, p2=p2, n=n1)
    mesh4 = df.Mesh(p1=p1_1, p2=p2, n=n2)

    assert isinstance(mesh1, df.Mesh)
    assert isinstance(mesh2, df.Mesh)
    assert isinstance(mesh3, df.Mesh)

    assert mesh1.allclose(mesh2, atol=0)
    assert not mesh1.allclose(mesh3, atol=0)
    assert mesh1.allclose(mesh2, atol=1e-8)
    assert mesh1.allclose(mesh3, atol=1e-8)

    assert mesh1.allclose(mesh3, rtol=1)

    with pytest.raises(ValueError):
        mesh3.allclose(mesh4, atol=0)

    with pytest.raises(TypeError):
        mesh1.allclose(mesh1.region)

    with pytest.raises(TypeError):
        mesh1.allclose(mesh3, atol="20")

    with pytest.raises(TypeError):
        mesh1.allclose(mesh3, rtol="1")


def test_repr():
    mesh = df.Mesh(p1=0, p2=10, n=5)

    rstr = "Mesh(Region(pmin=[0], pmax=[10], dims=['x'], units=['m']), n=[5])"
    assert repr(mesh) == rstr
    assert re.match(html_re, mesh._repr_html_(), re.DOTALL)

    p1 = (-1, -4, 11)
    p2 = (15, 10.1, 12.5)
    cell = (1, 0.1, 0.5)

    mesh = df.Mesh(p1=p1, p2=p2, cell=cell, bc="x")
    assert isinstance(mesh, df.Mesh)

    rstr = (
        "Mesh(Region(pmin=[-1.0, -4.0, 11.0], pmax=[15.0, 10.1, 12.5], "
        "dims=['x', 'y', 'z'], units=['m', 'm', 'm']), "
        "n=[16, 141, 3], bc=x)"
    )
    assert repr(mesh) == rstr
    assert re.match(html_re, mesh._repr_html_(), re.DOTALL)


@pytest.mark.parametrize(
    "p1, p2, n, index, expected_1, expected_min, expected_max",
    [
        [(0.0,), (-30e-9,), np.array([3]), (2), (-5e-9,), (-25e-9,), (-5e-9,)],
        [
            (0.0, 0.0),
            (30.0, 40.0),
            np.array([3, 4]),
            (2, 2),
            (25.0, 25.0),
            (5.0, 5.0),
            (25.0, 35.0),
        ],
        [
            (0, 0, 0),
            (30, 40, 50),
            np.array([3, 4, 5]),
            (2, 2, 3),
            (25, 25, 35),
            (5, 5, 5),
            (25, 35, 45),
        ],
        [
            (0, 0, 0, -50.0),
            (30, 40, 50, 150.0),
            np.array([3, 4, 5, 5]),
            (2, 2, 3, 1),
            (25, 25, 35, 10.0),
            (5, 5, 5, -30),
            (25, 35, 45, 130),
        ],
    ],
)
def test_index2point_valid(p1, p2, n, index, expected_1, expected_min, expected_max):
    mesh = df.Mesh(p1=p1, p2=p2, n=n)
    assert isinstance(mesh, df.Mesh)

    assert np.allclose(mesh.index2point(index), expected_1, atol=0)

    # Correct minimum index
    assert isinstance(mesh.index2point((0,) * mesh.region.ndim), np.ndarray)
    assert np.allclose(mesh.index2point((0,) * mesh.region.ndim), expected_min, atol=0)

    # Correct maximum index
    assert isinstance(mesh.index2point(n - 1), np.ndarray)
    assert np.allclose(mesh.index2point(n - 1), expected_max, atol=0)


@pytest.mark.parametrize(
    "p1, p2, n, index, error",
    [
        [0, 1, 3, 3, IndexError],
        [0, 1, 3, -1, IndexError],
        [0, 1, 3, "string", TypeError],
        [0, 1, 3, 0.0, TypeError],
        [0, 5, 5, slice(0, 3), TypeError],
        [(0, 0), (1, 1), (3, 3), (2, 3), IndexError],
        [(0, 0), (1, 1), (3, 3), (-1, 2), IndexError],
        [(0, 0), (1, 1), (3, 3), (2, -1), IndexError],
        [(0, 0), (1, 1), (3, 3), (2, "string"), TypeError],
        [(0, 0), (1, 1), (3, 3), (2, 2.0), TypeError],
        [(0, 0, 0), (1, 1, 1), (3, 3, 3), (2, 2, 3), IndexError],
        [(0, 0, 0), (1, 1, 1), (3, 3, 3), (2, -1, 2), IndexError],
        [(0, 0, 0), (1, 1, 1), (3, 3, 3), (1, 2, -1), IndexError],
        [(0, 0, 0), (1, 1, 1), (3, 3, 3), (2, 2, "string"), TypeError],
        [(0, 0, 0), (1, 1, 1), (3, 3, 3), (2, 2, 2.0), TypeError],
        [(0, 0, 0), (1, 1, 1), (3, 3, 3), (2, 2, 2, 3), IndexError],
        [(0, 0, 0), (1, 1, 1), (3, 3, 3), (2.0, 2.0, 2.0), TypeError],
        [(0, 0, 0, 0), (1, 1, 1, 1), (3, 3, 3, 3), (2, 2, 1, 3), IndexError],
        [(0, 0, 0, 0), (1, 1, 1, 1), (3, 3, 3, 3), (2, 2, 2, -2), IndexError],
        [(0, 0, 0, 0), (1, 1, 1, 1), (3, 3, 3, 3), (2, 2, 2, "string"), TypeError],
        [(0, 0, 0, 0), (1, 1, 1, 1), (3, 3, 3, 3), (2, 2, 2, 2.0), TypeError],
        [0, 1, 3, (2, 2), IndexError],
        [(0, 0), (1, 1), (3, 3), (2, 2, 2), IndexError],
        [(0, 0, 0), (1, 1, 1), (3, 3, 3), (2, 2, 2, 2), IndexError],
        [(0, 0, 0, 0), (1, 1, 1, 1), (3, 3, 3, 3), (2, 2), IndexError],
        [(0, 0, 0, 0), (1, 1, 1, 1), (3, 3, 3, 3), 2, IndexError],
    ],
)
def test_index2point_invalid(p1, p2, n, index, error):
    mesh = df.Mesh(p1=p1, p2=p2, n=n)
    with pytest.raises(error):
        mesh.index2point(index)


@pytest.mark.parametrize(
    "p1, p2, n, point, expected",
    [
        [(0.0,), (-30e-9,), np.array([3]), (2,), (-5e-9,)],
        [
            (0.0, 0.0),
            (30.0, 40.0),
            np.array([3, 4]),
            (2, 2),
            (25.0, 25.0),
        ],
        [
            (0, 0, 0),
            (30, 40, 50),
            np.array([3, 4, 5]),
            (2, 2, 3),
            (25, 25, 35),
        ],
        [
            (0, 0, 0, -50.0),
            (30, 40, 50, 150.0),
            np.array([3, 4, 5, 5]),
            (2, 2, 3, 1),
            (25, 25, 35, 10.0),
        ],
    ],
)
def test_point2index_valid(p1, p2, n, point, expected):
    mesh = df.Mesh(p1=p1, p2=p2, n=n)
    assert isinstance(mesh, df.Mesh)

    assert np.array_equal(mesh.point2index(mesh.region.pmin), (0,) * mesh.region.ndim)
    assert np.array_equal(
        mesh.point2index(mesh.region.pmin + mesh.cell / 2), (0,) * mesh.region.ndim
    )
    assert np.array_equal(
        mesh.point2index(mesh.region.pmin + 3 * mesh.cell / 4), (0,) * mesh.region.ndim
    )
    assert np.array_equal(mesh.point2index(mesh.region.pmax), n - 1)
    assert np.array_equal(mesh.point2index(mesh.region.pmax - mesh.cell / 2), n - 1)
    assert np.array_equal(mesh.point2index(mesh.region.pmax - 3 * mesh.cell / 4), n - 1)
    assert np.array_equal(mesh.point2index(expected), point)


@pytest.mark.parametrize(
    "p1, p2, n, point, error",
    [
        [0, 1, 3, 5, ValueError],
        [0, 1, 3, -1, ValueError],
        [0, 1, 3, "string", TypeError],
        [0, 50e-9, 5, slice(0, 20e-9), TypeError],
        [(0, 0), (1, 1), (3, 3), (2, 5), ValueError],
        [(0, 0), (1, 1), (3, 3), (-1, 2), ValueError],
        [(0, 0), (1, 1), (3, 3), (2, -1), ValueError],
        [(0, 0), (1, 1), (3, 3), (2, "string"), TypeError],
        [(0, 0, 0), (1, 1, 1), (3, 3, 3), (2.0, 2.0, 5.0), ValueError],
        [(0, 0, 0), (1, 1, 1), (3, 3, 3), (2, -1, 2), ValueError],
        [(0, 0, 0), (1, 1, 1), (3, 3, 3), (1.0, 2.0, -1.0), ValueError],
        [(0, 0, 0), (1, 1, 1), (3, 3, 3), (2, 2, "string"), TypeError],
        [(0, 0, 0), (1, 1, 1), (3, 3, 3), (2, 2, 2, 3), ValueError],
        [(0, 0, 0, 0), (1, 1, 1, 1), (3, 3, 3, 3), (2, 2, 1, 5), ValueError],
        [(0, 0, 0, 0), (1, 1, 1, 1), (3, 3, 3, 3), (2, 2, 2, -2), ValueError],
        [(0, 0, 0, 0), (1, 1, 1, 1), (3, 3, 3, 3), (2, 2, 2, "string"), TypeError],
        [0, 1, 3, (2, 2), ValueError],
        [(0, 0), (1, 1), (3, 3), (2, 2, 2), ValueError],
        [(0, 0, 0), (1, 1, 1), (3, 3, 3), (2, 2, 2, 2), ValueError],
        [(0, 0, 0, 0), (1, 1, 1, 1), (3, 3, 3, 3), (2, 2), ValueError],
        [(0, 0, 0, 0), (1, 1, 1, 1), (3, 3, 3, 3), 2, ValueError],
    ],
)
def test_point2index_invalid(p1, p2, n, point, error):
    mesh = df.Mesh(p1=p1, p2=p2, n=n)
    with pytest.raises(error):
        mesh.point2index(point)


def test_index2point_point2index_mutually_inverse():
    p1 = 15
    p2 = -1
    cell = 1
    mesh = df.Mesh(region=df.Region(p1=p1, p2=p2), cell=cell)
    assert isinstance(mesh, df.Mesh)

    for p in [-0.5, 14.5]:
        assert np.allclose(mesh.index2point(mesh.point2index(p)), p, atol=0)

    for i in [0, 1]:
        assert all(mesh.point2index(mesh.index2point(i)) == i)

    p1 = (15, -4, 12.5)
    p2 = (-1, 10.1, 11)
    cell = (1, 0.1, 0.5)
    mesh = df.Mesh(region=df.Region(p1=p1, p2=p2), cell=cell)
    assert isinstance(mesh, df.Mesh)

    for p in [(-0.5, -3.95, 11.25), (14.5, 10.05, 12.25)]:
        assert np.allclose(mesh.index2point(mesh.point2index(p)), p, atol=0)

    for i in [(1, 0, 0), (0, 1, 0), (0, 0, 1), (1, 1, 1)]:
        assert all(mesh.point2index(mesh.index2point(i)) == i)


def test_region2slice():
    p1 = 0
    p2 = 4
    cell = 1
    mesh = df.Mesh(p1=p1, p2=p2, cell=cell)
    assert isinstance(mesh, df.Mesh)
    assert mesh.region2slices(df.Region(p1=p1, p2=p2)) == (slice(0, 4, None),)
    assert mesh.region2slices(df.Region(p1=0, p2=1)) == (slice(0, 1, None),)
    assert mesh.region2slices(df.Region(p1=2, p2=3)) == (slice(2, 3, None),)
    # check error is raised if region is greater than the mesh's region
    with pytest.raises(ValueError):
        mesh.region2slices(df.Region(p1=(-1), p2=(3)))

    p1 = (0, 0, -2)
    p2 = (4, 5, 4)
    cell = (1, 1, 1)
    mesh = df.Mesh(p1=p1, p2=p2, cell=cell)
    assert isinstance(mesh, df.Mesh)
    assert mesh.region2slices(df.Region(p1=p1, p2=p2)) == (
        slice(0, 4, None),
        slice(0, 5, None),
        slice(0, 6, None),
    )
    assert mesh.region2slices(df.Region(p1=(0, 0, 0), p2=(1, 1, 1))) == (
        slice(0, 1, None),
        slice(0, 1, None),
        slice(2, 3, None),
    )
    assert mesh.region2slices(df.Region(p1=(2, 3, -1), p2=(3, 5, 0))) == (
        slice(2, 3, None),
        slice(3, 5, None),
        slice(1, 2, None),
    )
    with pytest.raises(ValueError):
        mesh.region2slices(df.Region(p1=(-1, 3, -1), p2=(3, 5, 0)))

    with pytest.raises(ValueError):
        mesh.region2slices(df.Region(p1=(-1, 3), p2=(3, 5)))


def test_points():
    # 1d example (ndim=1)
    p1 = 0
    p2 = 10
    cell = 2
    mesh = df.Mesh(region=df.Region(p1=p1, p2=p2), cell=cell)

    assert np.allclose(mesh.points.x, [1.0, 3.0, 5.0, 7.0, 9.0], atol=0)

    # 3d example (ndim=3)
    p1 = (0, 0, 4)
    p2 = (10, 6, 0)
    cell = (2, 2, 1)
    mesh = df.Mesh(region=df.Region(p1=p1, p2=p2), cell=cell)

    assert np.allclose(mesh.points.x, [1.0, 3.0, 5.0, 7.0, 9.0], atol=0)
    assert np.allclose(mesh.points.y, [1.0, 3.0, 5.0], atol=0)
    assert np.allclose(mesh.points.z, [0.5, 1.5, 2.5, 3.5], atol=0)

    # 4d example (ndim=4)
    p1 = (0, 0, 4, 4)
    p2 = (10, 6, 0, 0)
    cell = (2, 2, 1, 1)
    mesh = df.Mesh(region=df.Region(p1=p1, p2=p2), cell=cell)

    assert np.allclose(mesh.points.x0, [1.0, 3.0, 5.0, 7.0, 9.0], atol=0)
    assert np.allclose(mesh.points.x1, [1.0, 3.0, 5.0], atol=0)
    assert np.allclose(mesh.points.x2, [0.5, 1.5, 2.5, 3.5], atol=0)
    assert np.allclose(mesh.points.x3, [0.5, 1.5, 2.5, 3.5], atol=0)


def test_vertices():
    p1 = 0
    p2 = 5
    cell = 1
    mesh = df.Mesh(p1=p1, p2=p2, cell=cell)

    assert np.allclose(mesh.vertices.x, [0.0, 1.0, 2.0, 3.0, 4.0, 5.0], atol=0)

    p1 = (0, 1, 0)
    p2 = (5, 0, 6)
    cell = (1, 1, 2)
    mesh = df.Mesh(p1=p1, p2=p2, cell=cell)

    assert np.allclose(mesh.vertices.x, [0.0, 1.0, 2.0, 3.0, 4.0, 5.0], atol=0)
    assert np.allclose(mesh.vertices.y, [0.0, 1.0], atol=0)
    assert np.allclose(mesh.vertices.z, [0.0, 2.0, 4.0, 6.0], atol=0)

    p1 = (0, 1, 0, 0)
    p2 = (5, 0, 6, 6)
    cell = (1, 1, 2, 2)
    mesh = df.Mesh(p1=p1, p2=p2, cell=cell)

    assert np.allclose(mesh.vertices.x0, [0.0, 1.0, 2.0, 3.0, 4.0, 5.0], atol=0)
    assert np.allclose(mesh.vertices.x1, [0.0, 1.0], atol=0)
    assert np.allclose(mesh.vertices.x2, [0.0, 2.0, 4.0, 6.0], atol=0)
    assert np.allclose(mesh.vertices.x3, [0.0, 2.0, 4.0, 6.0], atol=0)


def test_line():
    p1 = (0, 0, 0)
    p2 = (10, 10, 10)
    cell = (1, 1, 1)
    mesh = df.Mesh(p1=p1, p2=p2, cell=cell)
    assert isinstance(mesh, df.Mesh)

    line = mesh.line(p1=(0, 0, 0), p2=(10, 10, 10), n=10)
    assert isinstance(line, types.GeneratorType)
    assert len(list(line)) == 10
    for point in line:
        assert isinstance(point, tuple)
        assert len(point) == 3
        assert all([0 <= i <= 10 for i in point])

    line = list(mesh.line(p1=(0, 0, 0), p2=(10, 0, 0), n=11))
    assert len(line) == 11
    assert line[0] == (0, 0, 0)
    assert line[-1] == (10, 0, 0)
    assert line[5] == (5, 0, 0)

    with pytest.raises(ValueError):
        line = list(mesh.line(p1=(-1e-9, 0, 0), p2=(10, 0, 0), n=100))

    with pytest.raises(ValueError):
        line = list(mesh.line(p1=(0, 0, 0), p2=(11, 0, 0), n=100))


def test_or():
    p1 = (-50e-9, -25e-9, 0)
    p2 = (50e-9, 25e-9, 5e-9)
    cell = (5e-9, 5e-9, 5e-9)
    mesh1 = df.Mesh(region=df.Region(p1=p1, p2=p2), cell=cell)

    p1 = (-45e-9, -20e-9, 0)
    p2 = (10e-9, 20e-9, 5e-9)
    cell = (5e-9, 5e-9, 5e-9)
    mesh2 = df.Mesh(region=df.Region(p1=p1, p2=p2), cell=cell)

    p1 = (-42e-9, -20e-9, 0)
    p2 = (13e-9, 20e-9, 5e-9)
    cell = (5e-9, 5e-9, 5e-9)
    mesh3 = df.Mesh(region=df.Region(p1=p1, p2=p2), cell=cell)

    p1 = (-50e-9, -25e-9, 0)
    p2 = (50e-9, 25e-9, 5e-9)
    cell = (2.5e-9, 2.5e-9, 2.5e-9)
    mesh4 = df.Mesh(region=df.Region(p1=p1, p2=p2), cell=cell)

    with pytest.deprecated_call():  # ensures DeprecationWarning
        assert mesh1 | mesh2 is True
        assert mesh1 | mesh3 is False
        assert mesh1 | mesh4 is False
        assert mesh1 | mesh1 is True


def test_is_aligned():
    p1 = (-50e-9, -25e-9, 0)
    p2 = (50e-9, 25e-9, 5e-9)
    cell = (5e-9, 5e-9, 5e-9)
    mesh1 = df.Mesh(region=df.Region(p1=p1, p2=p2), cell=cell)

    p1 = (-45e-9, -20e-9, 0)
    p2 = (10e-9, 20e-9, 5e-9)
    cell = (5e-9, 5e-9, 5e-9)
    mesh2 = df.Mesh(region=df.Region(p1=p1, p2=p2), cell=cell)

    p1 = (-42e-9, -20e-9, 0)
    p2 = (13e-9, 20e-9, 5e-9)
    cell = (5e-9, 5e-9, 5e-9)
    mesh3 = df.Mesh(region=df.Region(p1=p1, p2=p2), cell=cell)

    p1 = (-50e-9, -25e-9, 0)
    p2 = (50e-9, 25e-9, 5e-9)
    cell = (2.5e-9, 2.5e-9, 2.5e-9)
    mesh4 = df.Mesh(region=df.Region(p1=p1, p2=p2), cell=cell)

    assert mesh1.is_aligned(mesh2)
    assert not mesh1.is_aligned(mesh3)
    assert not mesh1.is_aligned(mesh4)
    assert mesh1.is_aligned(mesh1)

    # Test tolerance
    tol = 1e-12
    mesh5 = df.Mesh(p1=(0, 0, 0), p2=(20e-9, 20e-9, 20e-9), cell=(5e-9, 5e-9, 5e-9))
    mesh6 = df.Mesh(
        p1=(0 + 1e-13, 0, 0),
        p2=(20e-9 + 1e-13, 20e-9, 20e-9),
        cell=(5e-9, 5e-9, 5e-9),
    )
    mesh7 = df.Mesh(
        p1=(0, 0, 0 + 1e-10),
        p2=(20e-9, 20e-9, 20e-9 + 1e-10),
        cell=(5e-9, 5e-9, 5e-9),
    )

    assert mesh5.is_aligned(mesh6, tol)
    assert not mesh5.is_aligned(mesh7, tol)

    p1 = -50e-9
    p2 = 50e-9
    cell = 5e-9
    mesh1 = df.Mesh(region=df.Region(p1=p1, p2=p2), cell=cell)

    p1 = (-45e-9,)
    p2 = 10e-9
    cell = 5e-9
    mesh2 = df.Mesh(region=df.Region(p1=p1, p2=p2), cell=cell)

    p1 = -42e-9
    p2 = 13e-9
    cell = 5e-9
    mesh3 = df.Mesh(region=df.Region(p1=p1, p2=p2), cell=cell)

    p1 = -50e-9
    p2 = 50e-9
    cell = 2.5e-9
    mesh4 = df.Mesh(region=df.Region(p1=p1, p2=p2), cell=cell)

    assert mesh1.is_aligned(mesh2)
    assert not mesh1.is_aligned(mesh3)
    assert not mesh1.is_aligned(mesh4)
    assert mesh1.is_aligned(mesh1)

    # Test tolerance
    tol = 1e-12
    mesh5 = df.Mesh(p1=0, p2=20e-9, cell=5e-9)
    mesh6 = df.Mesh(
        p1=1e-13,
        p2=20e-9 + 1e-13,
        cell=5e-9,
    )
    mesh7 = df.Mesh(
        p1=1e-10,
        p2=20e-9 + 1e-10,
        cell=5e-9,
    )
    assert mesh5.is_aligned(mesh6, tol)
    assert not mesh5.is_aligned(mesh7, tol)

    # Test exceptions
    with pytest.raises(TypeError):
        mesh5.is_aligned(mesh6.region, tol)
    with pytest.raises(TypeError):
        mesh5.is_aligned(mesh6, "1e-12")


def test_getitem():
    # Subregions dictionary
    p1 = (0, 0, 0)
    p2 = (100, 50, 10)
    cell = (5, 5, 5)
    subregions = {
        "r1": df.Region(p1=(0, 0, 0), p2=(50, 50, 10)),
        "r2": df.Region(p1=(50, 0, 0), p2=(100, 50, 10)),
    }
    mesh = df.Mesh(p1=p1, p2=p2, cell=cell, subregions=subregions)

    submesh1 = mesh["r1"]
    assert isinstance(submesh1, df.Mesh)
    assert np.allclose(submesh1.region.pmin, (0, 0, 0), atol=0)
    assert np.allclose(submesh1.region.pmax, (50, 50, 10), atol=0)
    assert np.allclose(submesh1.cell, (5, 5, 5), atol=0)

    submesh2 = mesh["r2"]
    assert isinstance(submesh2, df.Mesh)
    assert np.allclose(submesh2.region.pmin, (50, 0, 0), atol=0)
    assert np.allclose(submesh2.region.pmax, (100, 50, 10), atol=0)
    assert np.allclose(submesh2.cell, (5, 5, 5), atol=0)

    assert len(submesh1) + len(submesh2) == len(mesh)

    # "newly-defined" region
    p1 = (0, 0, 0)
    p2 = (10, 10, 10)
    cell = (1, 1, 1)
    mesh = df.Mesh(p1=p1, p2=p2, cell=cell)

    submesh = mesh[df.Region(p1=(0.1, 2.2, 4.01), p2=(4.9, 3.8, 5.7))]
    assert isinstance(submesh, df.Mesh)
    assert np.allclose(submesh.region.pmin, (0, 2, 4), atol=0)
    assert np.allclose(submesh.region.pmax, (5, 4, 6), atol=0)
    assert np.allclose(submesh.cell, cell, atol=0)
    assert np.all(submesh.n == (5, 2, 2))
    assert mesh[mesh.region].allclose(mesh, atol=0)

    with pytest.raises(ValueError):
        # subregion extending beyond mesh
        # (p1 is in mesh region, but p2 is outside)
        submesh = mesh[df.Region(p1=(1, 2, 1), p2=(200, 79, 14))]

    p1 = 20e-9
    p2 = -25e-9
    cell = 5e-9
    mesh = df.Mesh(p1=p1, p2=p2, cell=cell)

    submesh = mesh[df.Region(p1=(11e-9,), p2=(-9e-9,))]
    assert isinstance(submesh, df.Mesh)
    assert np.allclose(submesh.region.pmin, -10e-9, atol=0)
    assert np.allclose(submesh.region.pmax, 15e-9, atol=0)
    assert np.allclose(submesh.cell, cell, atol=0)
    assert np.array_equal(submesh.n, [5])
    assert mesh[mesh.region].allclose(mesh, atol=0)

    with pytest.raises(ValueError):
        submesh = mesh[df.Region(p1=(11e-9, 22e-9, 1e-9), p2=(200e-9, 79e-9, 14e-9))]


@pytest.mark.parametrize(
    "p1, p2, cell",
    [
        [0, 10, 1],
        [(0, 0), (5.0, 7.0), (1, 1)],
        [(-1, 2, 7), (5, 9, 4), (1, 1, 1)],
        [(-1.0, 2.0, 7.0, 10.0), (5.0, 9.0, 4.0, 3.0), (1, 1, 0.5, 1)],
    ],
)
def test_pad(p1, p2, cell):
    region = df.Region(p1=p1, p2=p2)
    mesh = df.Mesh(region=region, cell=cell)

    for dim in mesh.region.dims:
        # adding one padding on either side, and for each dimension
        padded_mesh = mesh.pad({dim: (1, 1)})
        # Add cell to pmin and pmax to get the correct padded region
        idx = mesh.region._dim2index(dim)
        temp = mesh.region.pmin.copy()
        if mesh.region.ndim == 1:
            temp = temp - cell
        else:
            temp[idx] = temp[idx] - cell[idx]
        assert np.allclose(padded_mesh.region.pmin, temp, atol=0)
        temp = mesh.region.pmax.copy()
        if mesh.region.ndim == 1:
            temp = temp + cell
        else:
            temp[idx] = temp[idx] + cell[idx]
        assert np.allclose(padded_mesh.region.pmax, temp, atol=0)
        temp = mesh.n.copy()
        if mesh.region.ndim == 1:
            temp = temp + 2
        else:
            temp[idx] = temp[idx] + 2
        assert np.all(padded_mesh.n == temp)

    for dim in mesh.region.dims:
        # adding padding only on pmax side, and for each dimension
        padded_mesh = mesh.pad({dim: (0, 1)})
        # Add cell to pmin and pmax to get the correct padded region
        idx = mesh.region._dim2index(dim)
        assert np.allclose(padded_mesh.region.pmin, mesh.region.pmin, atol=0)
        temp = mesh.region.pmax.copy()
        if mesh.region.ndim == 1:
            temp = temp + cell
        else:
            temp[idx] = temp[idx] + cell[idx]
        assert np.allclose(padded_mesh.region.pmax, temp, atol=0)
        temp = mesh.n.copy()
        if mesh.region.ndim == 1:
            temp = temp + 1
        else:
            temp[idx] = temp[idx] + 1
        assert np.all(padded_mesh.n == temp)

    for dim in mesh.region.dims:
        # adding two layers on pmin side and 3 on pmax, for each dimension
        padded_mesh = mesh.pad({dim: (2, 3)})
        # Add cell to pmin and pmax to get the correct padded region
        idx = mesh.region._dim2index(dim)
        temp = mesh.region.pmin.copy()
        if mesh.region.ndim == 1:
            temp = temp - 2 * cell
        else:
            temp[idx] = temp[idx] - 2 * cell[idx]
        assert np.allclose(padded_mesh.region.pmin, temp, atol=0)
        temp = mesh.region.pmax.copy()
        if mesh.region.ndim == 1:
            temp = temp + 3 * cell
        else:
            temp[idx] = temp[idx] + 3 * cell[idx]
        assert np.allclose(padded_mesh.region.pmax, temp, atol=0)
        temp = mesh.n.copy()
        if mesh.region.ndim == 1:
            temp = temp + 5
        else:
            temp[idx] = temp[idx] + 5
        assert np.all(padded_mesh.n == temp)

    pad_directions = {dim: (1, 1) for dim in mesh.region.dims}
    padded_mesh = mesh.pad(pad_directions)
    assert np.allclose(padded_mesh.region.pmin, mesh.region.pmin - cell, atol=0)
    assert np.allclose(padded_mesh.region.pmax, mesh.region.pmax + cell, atol=0)
    assert np.all(padded_mesh.n == mesh.n + 2 * np.ones_like(mesh.n))


@pytest.mark.parametrize(
    "p1, p2, cell, checks",
    [
        (0, 100, 10, {"dx": 10}),
        ((0, 0), (100e-9, 80e-6), (1e-9, 5e-6), {"dx": 1e-9, "dy": 5e-6}),
        (
            (0, 0, 0),
            (100e-9, 80e-9, 10e-9),
            (1e-9, 5e-9, 10e-9),
            {"dx": 1e-9, "dy": 5e-9, "dz": 10e-9},
        ),
        (
            (-5e-9, -5e-9, -5e-9, -5e-9),
            (5e-9, 5e-9, 5e-9, 5e-9),
            (0.5e-9, 1e-9, 2e-9, 5e-9),
            {"dx0": 0.5e-9, "dx1": 1e-9, "dx2": 2e-9, "dx3": 5e-9},
        ),
    ],
)
def test_getattr(p1, p2, cell, checks):
    mesh = df.Mesh(region=df.Region(p1=p1, p2=p2), cell=cell)

    for key, val in checks.items():
        assert np.isclose(getattr(mesh, key), val, atol=0)

    with pytest.raises(AttributeError):
        mesh.dk

    # single-character attributes are handled differently
    with pytest.raises(AttributeError):
        mesh.a


@pytest.mark.parametrize(
    "p1, p2, n, in_dir, not_in_dir",
    [
        ((0,), (100,), (5,), ["dx"], ["dy", "dz"]),
        ((0, 0), (100, 80), (5, 5), ["dx", "dy"], ["dz"]),
        ((0, 0, 0), (100, 80, 10), (5, 5, 10), ["dx", "dy", "dz"], []),
        ((0, 0, 0, 0), (10, 10, 10, 5), (5, 5, 5, 5), ["dx0", "dx1", "dx2", "dx3"], []),
    ],
)
def test_dir(p1, p2, n, in_dir, not_in_dir):
    mesh = df.Mesh(region=df.Region(p1=p1, p2=p2), n=n)

    assert all(i in dir(mesh) for i in in_dir)
    assert all(i not in dir(mesh) for i in not_in_dir)


@pytest.mark.parametrize(
    "p1, p2, cell, dV",
    [
        [1, 11, 2, 2],
        [(0, 0), (20e-9, 10e-9), (2.5e-9, 2.5e-9), 6.25e-18],
        [(0, 0, 0), (100, 80, 10), (1, 2, 2.5), 5],
        [(0, 0, 0, 0), (5e-9, 6e-9, 3e-9, 2e-9), (5e-9, 3e-9, 1.5e-9, 2e-9), 4.5e-35],
    ],
)
def test_dV(p1, p2, cell, dV):
    mesh = df.Mesh(region=df.Region(p1=p1, p2=p2), cell=cell)

    assert np.isclose(mesh.dV, dV, atol=0)


def test_mpl(valid_mesh, tmp_path):
    if valid_mesh.region.ndim != 3:
        pytest.xfail(reason="plotting only supports 3d")

    valid_mesh.mpl()
    valid_mesh.mpl(box_aspect=[1, 2, 3])

    valid_mesh.mpl(filename=tmp_path / "figure.pdf")
    plt.close("all")


def test_k3d(valid_mesh):
    if valid_mesh.region.ndim != 3:
        pytest.xfail(reason="plotting only supports 3d")
    valid_mesh.k3d()
    valid_mesh.plane("x").k3d()


def test_k3d_mpl_subregions(tmp_path):
    p1 = (0, 0, 0)
    p2 = (100, 80, 10)
    cell = (100, 5, 10)
    subregions = {
        "r1": df.Region(p1=(0, 0, 0), p2=(100, 10, 10)),
        "r2": df.Region(p1=(0, 10, 0), p2=(100, 20, 10)),
        "r3": df.Region(p1=(0, 20, 0), p2=(100, 30, 10)),
        "r4": df.Region(p1=(0, 30, 0), p2=(100, 40, 10)),
        "r5": df.Region(p1=(0, 40, 0), p2=(100, 50, 10)),
        "r6": df.Region(p1=(0, 50, 0), p2=(100, 60, 10)),
        "r7": df.Region(p1=(0, 60, 0), p2=(100, 70, 10)),
        "r8": df.Region(p1=(0, 70, 0), p2=(100, 80, 10)),
    }
    mesh = df.Mesh(p1=p1, p2=p2, cell=cell, subregions=subregions)

    # matplotlib tests
    mesh.mpl.subregions(box_aspect=(1, 1, 1), show_region=True)

    mesh.mpl.subregions(filename=tmp_path / "figure.pdf")
    plt.close("all")

    # k3d tests
    mesh.k3d.subregions()


def test_scale():
    # example 1: 1d mesh, 1 subregion
    mesh = df.Mesh(p1=0, p2=10, cell=1, subregions={"sr": df.Region(p1=1, p2=5)})
    n = 10
    assert np.all(mesh.n == n)
    res = mesh.scale(2.5)
    assert isinstance(res, df.Mesh)
    assert np.allclose(res.region.pmin, -7.5, atol=0)
    assert np.allclose(res.region.pmax, 17.5, atol=0)
    assert np.allclose(res.region.edges, 25, atol=0)
    assert np.all(res.n == n)
    assert np.allclose(res.cell, 2.5, atol=0)
    assert len(res.subregions) == 1
    assert np.allclose(res.subregions["sr"].pmin, -5, atol=0)
    assert np.allclose(res.subregions["sr"].pmax, 5, atol=0)

    # example 2: 1d mesh, 1 subregion, with given reference_point
    mesh = df.Mesh(p1=0, p2=10, cell=1, subregions={"sr": df.Region(p1=1, p2=5)})
    n = 10
    assert np.all(mesh.n == n)
    mesh.scale(2.5, reference_point=-4.2, inplace=True)
    assert isinstance(mesh, df.Mesh)
    assert np.allclose(mesh.region.pmin, 6.3, atol=0)
    assert np.allclose(mesh.region.pmax, 31.3, atol=0)
    assert np.allclose(mesh.region.edges, 25, atol=0)
    assert np.all(mesh.n == n)
    assert np.allclose(mesh.cell, 2.5, atol=0)
    assert len(mesh.subregions) == 1
    assert np.allclose(mesh.subregions["sr"].pmin, 8.8, atol=0)
    assert np.allclose(mesh.subregions["sr"].pmax, 18.8, atol=0)

    # example 3: 2d mesh, no subregions
    p1 = (-50e-9, 0)
    p2 = (50e-9, 20e-9)
    cell = (1e-9, 2e-9)
    mesh = df.Mesh(p1=p1, p2=p2, cell=cell)
    n = (100, 10)  # for tests
    assert np.all(mesh.n == n)

    res = mesh.scale(2)
    assert isinstance(res, df.Mesh)
    assert np.allclose(res.region.pmin, (-100e-9, -10e-9), atol=0)
    assert np.allclose(res.region.pmax, (100e-9, 30e-9), atol=0)
    assert np.allclose(res.region.edges, (200e-9, 40e-9), atol=0)
    assert np.all(res.n == n)
    assert np.allclose(res.cell, (2e-9, 4e-9), atol=0)
    assert res.subregions == {}

    mesh.scale((2, 0.5), inplace=True)
    assert np.allclose(mesh.region.pmin, (-100e-9, 5e-9), atol=0)
    assert np.allclose(mesh.region.pmax, (100e-9, 15e-9), atol=0)
    assert np.allclose(mesh.region.edges, (200e-9, 10e-9), atol=0)
    assert np.all(mesh.n == n)
    assert np.allclose(mesh.cell, (2e-9, 1e-9), atol=0)
    assert mesh.subregions == {}

    # example 4: 3d mesh, 2 subregions (partial overlap), inplace=True
    p1 = (-50e-9, -50e-9, 0)
    p2 = (50e-9, 50e-9, 20e-9)
    cell = (1e-9, 1e-9, 2e-9)
    subregions = {
        "sr1": df.Region(p1=(0, 0, 0), p2=(10e-9, 10e-9, 10e-9)),
        "sr2": df.Region(p1=p1, p2=p2),
    }
    mesh = df.Mesh(p1=p1, p2=p2, cell=cell, subregions=subregions)
    n = (100, 100, 10)  # for tests
    assert np.all(mesh.n == n)

    mesh.scale((2, 4, 0.5), inplace=True)
    assert np.allclose(mesh.region.pmin, (-100e-9, -200e-9, 5e-9), atol=0)
    assert np.allclose(mesh.region.pmax, (100e-9, 200e-9, 15e-9), atol=0)
    assert np.allclose(mesh.region.edges, (200e-9, 400e-9, 10e-9), atol=0)
    assert np.all(mesh.n == n)
    assert np.allclose(mesh.cell, (2e-9, 4e-9, 1e-9), atol=0)
    assert len(mesh.subregions) == 2
    assert np.allclose(mesh.subregions["sr1"].pmin, (0, 0, 5e-9), atol=0)
    assert np.allclose(mesh.subregions["sr1"].pmax, (20e-9, 40e-9, 10e-9), atol=0)
    assert np.allclose(mesh.subregions["sr2"].pmin, (-100e-9, -200e-9, 5e-9), atol=0)
    assert np.allclose(mesh.subregions["sr2"].pmax, (100e-9, 200e-9, 15e-9), atol=0)


def test_translate():
    p1 = -50
    p2 = 50
    cell = 1
    mesh = df.Mesh(p1=p1, p2=p2, cell=cell)
    n = 100
    assert np.all(mesh.n == n)

    res = mesh.translate(3.2)
    assert isinstance(res, df.Mesh)
    assert np.allclose(res.region.pmin, -46.8, atol=0)
    assert np.allclose(res.region.pmax, 53.2, atol=0)
    assert np.allclose(res.region.edges, 100, atol=0)
    assert np.all(mesh.n == n)
    assert np.allclose(mesh.cell, cell, atol=0)

    mesh.translate(-5, inplace=True)
    assert np.allclose(mesh.region.pmin, -55, atol=0)
    assert np.allclose(mesh.region.pmax, 45, atol=0)
    assert np.allclose(mesh.region.edges, 100, atol=0)
    assert np.all(mesh.n == n)
    assert np.allclose(mesh.cell, cell, atol=0)

    p1 = (-50e-9, -50e-9, 0)
    p2 = (50e-9, 50e-9, 20e-9)
    cell = (1e-9, 1e-9, 2e-9)
    mesh = df.Mesh(p1=p1, p2=p2, cell=cell)
    n = (100, 100, 10)  # for tests
    assert np.all(mesh.n == n)
    subregions = {
        "sr1": df.Region(p1=(0, 0, 0), p2=(10e-9, 10e-9, 20e-9)),
        "sr2": df.Region(p1=p1, p2=p2),
    }
    mesh = df.Mesh(p1=p1, p2=p2, cell=cell, subregions=subregions)
    assert np.all(mesh.n == n)

    res = mesh.translate((50e-9, 0, -10e-9))
    assert isinstance(res, df.Mesh)
    assert np.allclose(res.region.pmin, (0, -50e-9, -10e-9), atol=0)
    assert np.allclose(res.region.pmax, (100e-9, 50e-9, 10e-9), atol=0)
    assert np.allclose(res.region.edges, (100e-9, 100e-9, 20e-9), atol=0)
    assert np.all(mesh.n == n)
    assert np.allclose(mesh.cell, cell, atol=0)
    assert len(res.subregions) == 2
    assert np.allclose(res.subregions["sr1"].pmin, (50e-9, 0, -10e-9), atol=0)
    assert np.allclose(res.subregions["sr1"].pmax, (60e-9, 10e-9, 10e-9), atol=0)
    assert np.allclose(res.subregions["sr2"].pmin, (0, -50e-9, -10e-9), atol=0)
    assert np.allclose(res.subregions["sr2"].pmax, (100e-9, 50e-9, 10e-9), atol=0)

    mesh.translate((50e-9, 0, -10e-9), inplace=True)
    assert np.allclose(mesh.region.pmin, (0, -50e-9, -10e-9), atol=0)
    assert np.allclose(mesh.region.pmax, (100e-9, 50e-9, 10e-9), atol=0)
    assert np.allclose(mesh.region.edges, (100e-9, 100e-9, 20e-9), atol=0)
    assert np.all(mesh.n == n)
    assert np.allclose(mesh.cell, cell, atol=0)
    assert len(mesh.subregions) == 2
    assert np.allclose(res.subregions["sr1"].pmin, (50e-9, 0, -10e-9), atol=0)
    assert np.allclose(res.subregions["sr1"].pmax, (60e-9, 10e-9, 10e-9), atol=0)
    assert np.allclose(res.subregions["sr2"].pmin, (0, -50e-9, -10e-9), atol=0)
    assert np.allclose(res.subregions["sr2"].pmax, (100e-9, 50e-9, 10e-9), atol=0)


def test_slider():
    p1 = (-10e-9, -5e-9, 10e-9)
    p2 = (10e-9, 5e-9, 0)
    cell = (1e-9, 2.5e-9, 1e-9)
    mesh = df.Mesh(p1=p1, p2=p2, cell=cell)
    assert isinstance(mesh, df.Mesh)

    x_slider = mesh.slider("x")
    assert isinstance(x_slider, ipywidgets.SelectionSlider)

    y_slider = mesh.slider("y", multiplier=1)
    assert isinstance(y_slider, ipywidgets.SelectionSlider)

    z_slider = mesh.slider("z", multiplier=1e3)
    assert isinstance(z_slider, ipywidgets.SelectionSlider)


def test_axis_selector():
    p1 = (-10e-9, -5e-9, 10e-9)
    p2 = (10e-9, 5e-9, 0)
    cell = (1e-9, 2.5e-9, 1e-9)
    mesh = df.Mesh(p1=p1, p2=p2, cell=cell)
    assert isinstance(mesh, df.Mesh)

    axis_widget = mesh.axis_selector()
    assert isinstance(axis_widget, ipywidgets.Dropdown)

    axis_widget = mesh.axis_selector(widget="radiobuttons")
    assert isinstance(axis_widget, ipywidgets.RadioButtons)

    axis_widget = mesh.axis_selector(description="something")
    assert isinstance(axis_widget, ipywidgets.Dropdown)

    with pytest.raises(ValueError):
        axis_widget = mesh.axis_selector(widget="something")


@pytest.mark.parametrize(
    "p1, p2, cell",
    [
        (0, 100, 10),
        (np.array([-100, -50]), np.array([100, 50]), (10, 5)),
        (np.array([0, 0, 0]), np.array([100, 60, 10]), (10, 10, 5)),
        (np.array([0, 0, 0, 0]), np.array([100, 60, 10, 20]), (10, 10, 5, 5)),
    ],
)
def test_save_load_subregions(p1, p2, cell, tmp_path):
    sr = {"r1": df.Region(p1=p2, p2=p2 / 2), "r2": df.Region(p1=p2 / 2, p2=p2)}
    mesh = df.Mesh(p1=p1, p2=p2, cell=cell, subregions=sr)
    assert isinstance(mesh, df.Mesh)

    mesh.save_subregions(tmp_path / "mesh.json")

    test_mesh = df.Mesh(p1=p1, p2=p2, cell=cell)
    assert test_mesh.subregions == {}
    test_mesh.load_subregions(tmp_path / "mesh.json")
    assert test_mesh.subregions == sr


@pytest.mark.xfail(reason="needs nd field")
def test_coordinate_field(valid_mesh):  # TODO
    cfield = valid_mesh.coordinate_field()
    assert isinstance(cfield, df.Field)
    manually = df.Field(valid_mesh, dim=valid_mesh.region.ndim, value=lambda p: p)
    assert cfield.allclose(manually, atol=0)
    for dim in range(valid_mesh.region.ndim):
        index = [
            0,
        ] * valid_mesh.region.ndim
        index[valid_mesh.region._dim2index(dim)] = slice(None)
        assert np.allclose(cfield.array[index], getattr(valid_mesh.points, dim), atol=0)


def test_sel_string_1D():
    # Sel center of 1D mesh with no subregions
    p1 = 0
    p2 = 100
    cell = 10
    mesh = df.Mesh(p1=p1, p2=p2, cell=cell)
    # 0 dimensional regions/meshes are not "allowed"
    with pytest.raises(ValueError):
        mesh.sel("x")

    with pytest.raises(ValueError):
        mesh.sel(x=50)


@pytest.mark.parametrize(
    "p1, p2, dims, cell",
    [
        ([0, 0], [100, 50], list("ab"), (10, 5)),
        ([0, 0, 0], [100, 60, 30], list("abc"), (10, 10, 5)),
        ([0, 0, 0, 0], [100, 60, 30, 30], None, (10, 10, 5, 5)),
    ],
)
def test_sel_single(p1, p2, dims, cell):
    region = df.Region(p1=p1, p2=p2, dims=dims)
    # Sel center of mesh (>1d) with no subregions
    mesh = df.Mesh(region=region, cell=cell)
    for dim in mesh.region.dims:
        sub_mesh = mesh.sel(dim)
        assert isinstance(sub_mesh, df.Mesh)
        assert sub_mesh.region.ndim == mesh.region.ndim - 1
        bool_ = [i != dim for i in mesh.region.dims]
        assert np.allclose(sub_mesh.region.pmin, mesh.region.pmin[bool_], atol=0)
        assert np.allclose(sub_mesh.region.pmax, mesh.region.pmax[bool_], atol=0)
        assert sub_mesh.region.dims == tuple(d for d in mesh.region.dims if d != dim)
        assert np.all(sub_mesh.cell == mesh.cell[bool_])

    # Sel single plane of mesh (>1d) with no subregions
    for dim in mesh.region.dims:
        options = {dim: 10}
        sub_mesh = mesh.sel(**options)
        assert isinstance(sub_mesh, df.Mesh)
        assert sub_mesh.region.ndim == mesh.region.ndim - 1
        bool_ = [i != dim for i in mesh.region.dims]
        assert np.allclose(sub_mesh.region.pmin, mesh.region.pmin[bool_], atol=0)
        assert np.allclose(sub_mesh.region.pmax, mesh.region.pmax[bool_], atol=0)
        assert sub_mesh.region.dims == tuple([d for d in mesh.region.dims if d != dim])
        assert np.all(sub_mesh.cell == mesh.cell[bool_])
        with pytest.raises(ValueError):
            mesh.sel(dim, 10)
        with pytest.raises(ValueError):
            mesh.sel(dim, **options)
        with pytest.raises(ValueError):
            mesh.sel()
        with pytest.raises(ValueError):
            mesh.sel(10)
            # out-of-bounds test
            with pytest.raises(ValueError):
                mesh.sel(**{dim: 200})


@pytest.mark.parametrize(
    "p1, p2, dims, cell",
    [
        [0, 100, list("a"), 10],
        [(0, 0), (100, 50), list("ab"), (10, 10)],
        [(0, 0, 0), (100, 60, 50), list("abc"), (10, 10, 10)],
        [(0, 0, 0, 0), (100, 60, 50, 40), None, (10, 10, 10, 10)],
    ],
)
def test_sel_range(p1, p2, dims, cell):
    region = df.Region(p1=p1, p2=p2, dims=dims)
    # Sel range of mesh with no subregions
    mesh = df.Mesh(region=region, cell=cell)
    for dim in mesh.region.dims:
        options = {dim: (12.5, 29.5)}
        sub_mesh = mesh.sel(**options)
        assert isinstance(sub_mesh, df.Mesh)
        assert sub_mesh.region.ndim == mesh.region.ndim
        bool_ = [i != dim for i in mesh.region.dims]
        idx = mesh.region._dim2index(dim)
        assert np.isclose(sub_mesh.region.pmax[idx], 30.0, atol=0)
        assert np.isclose(sub_mesh.region.pmin[idx], 10.0, atol=0)
        assert np.allclose(sub_mesh.region.pmin[bool_], mesh.region.pmin[bool_], atol=0)
        assert np.allclose(sub_mesh.region.pmax[bool_], mesh.region.pmax[bool_], atol=0)
        assert sub_mesh.region.dims == mesh.region.dims
        assert all(sub_mesh.n[bool_] == mesh.n[bool_])
        assert sub_mesh.n[idx] == 2

        # Single layer
        options = {dim: np.array([2.5, 13.5])}
        sub_mesh = mesh.sel(**options)
        assert isinstance(sub_mesh, df.Mesh)
        assert sub_mesh.region.ndim == mesh.region.ndim
        bool_ = [i != dim for i in mesh.region.dims]
        idx = mesh.region._dim2index(dim)
        assert np.isclose(sub_mesh.region.pmax[idx], 20.0, atol=0)
        assert np.isclose(sub_mesh.region.pmin[idx], 0.0, atol=0)
        assert np.allclose(sub_mesh.region.pmin[bool_], mesh.region.pmin[bool_], atol=0)
        assert np.allclose(sub_mesh.region.pmax[bool_], mesh.region.pmax[bool_], atol=0)
        assert sub_mesh.region.dims == mesh.region.dims
        assert all(sub_mesh.n[bool_] == mesh.n[bool_])
        assert sub_mesh.n[idx] == 2

        # Too many values
        with pytest.raises(ValueError):
            options = {dim: (12.5, 29.5, 3.5)}
            mesh.sel(**options)

        # Out of bounds
        with pytest.raises(ValueError):
            options = {dim: (12.5, 1000)}
            mesh.sel(**options)

        # Wrong value type
        with pytest.raises(TypeError):
            options = {dim: (12.5, dim)}
            mesh.sel(**options)


def test_sel_subregions():
    p1 = (0, 0, 0)
    p2 = (20, 20, 20)
    region = df.Region(p1=p1, p2=p2, dims=["x0", "x1", "x2"])
    cell = (2, 2, 2)
    mesh = df.Mesh(region=region, cell=cell)

    sub_region = {
        "in": df.Region(p1=(2, 2, 2), p2=(8, 8, 8)),
        "out": df.Region(p1=(0, 0, 0), p2=(2, 2, 2)),
        "half": df.Region(p1=(4, 4, 4), p2=(12, 12, 12)),
    }
    mesh = df.Mesh(region=region, cell=cell, subregions=sub_region)
    sub_mesh = mesh.sel(x0=(3.6, 7.8))
    assert sorted(sub_mesh.subregions) == ["half", "in"]
    assert np.isclose(sub_mesh.subregions["in"].pmin[0], 2.0, atol=0)
    assert np.isclose(sub_mesh.subregions["in"].pmax[0], 8.0, atol=0)
    assert np.isclose(sub_mesh.subregions["half"].pmin[0], 4.0, atol=0)
    assert np.isclose(sub_mesh.subregions["half"].pmax[0], 8.0, atol=0)

    # reduce to single layer
    sub_mesh = mesh.sel("x0")
    assert sorted(sub_mesh.subregions) == ["half"]
    assert sub_mesh.subregions["half"].ndim == 2
    assert np.allclose(sub_mesh.subregions["half"].pmin, [4, 4], atol=0)
    assert np.allclose(sub_mesh.subregions["half"].pmax, [12, 12], atol=0)

    # No subregions in selection
    sub_region = {
        "out1": df.Region(p1=(6, 6, 6), p2=(10, 10, 10)),
        "out2": df.Region(p1=(0, 0, 0), p2=(2, 2, 2)),
    }
    mesh = df.Mesh(region=region, cell=cell, subregions=sub_region)
    sub_mesh = mesh.sel(x0=(4.5, 5.1))
    assert sub_mesh.subregions == {}
    sub_mesh = mesh.sel("x0")
    assert sub_mesh.subregions == {}

    # cell boundary and cell midpoint return the same selection
    assert mesh.sel(x0=6) == mesh.sel(x0=7)<|MERGE_RESOLUTION|>--- conflicted
+++ resolved
@@ -497,15 +497,9 @@
 @pytest.mark.parametrize(
     "p1_1, p1_2, p2, n1, n2",
     [
-<<<<<<< HEAD
-        [5e-9, 6e-9, 10e-9, 5, 3],
+        [5e-9, 6e-9, 10e-9, 5, 3],  # 1d
         # TODO the next test currently fails because of problems with atol=0 and
         # zero values in the test data; this has to be fixed in Mesh
-        [(-100e-9, -10e-9), (-99e-9, -10e-9), (100e-9, 10e-9), (5, 5), (5, 3)],
-        [(0, 0, 0), (3e-9, 3e-9, 3e-9), (10e-9, 10e-9, 10e-9), (5, 5, 5), (5, 5, 3)],
-        [
-=======
-        [5e-9, 6e-9, 10e-9, 5, 3],  # 1d
         [(-100e-9, -10e-9), (-99e-9, -10e-9), (100e-9, 10e-9), (5, 5), (5, 3)],  # 2d
         [  # 3d
             (0, 0, 0),
@@ -515,7 +509,6 @@
             (5, 5, 3),
         ],
         [  # 4d
->>>>>>> c22162ad
             (0, 0, 0, 0),
             (3e-9, 3e-9, 3e-9, 3e-9),
             (10e-9, 10e-9, 10e-9, 10e-9),
